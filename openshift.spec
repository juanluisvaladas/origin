#debuginfo not supported with Go
%global debug_package %{nil}
%global gopath      %{_datadir}/gocode
%global import_path github.com/openshift/origin
# %commit and %ldflags are intended to be set by tito custom builders provided
# in the rel-eng directory. The values in this spec file will not be kept up to date.
%{!?commit:
%global commit 0867235910262aa32989223593bfbd3501017d1d
}
%global shortcommit %(c=%{commit}; echo ${c:0:7})
# OpenShift specific ldflags from hack/common.sh os::build:ldflags
%{!?ldflags:
%global ldflags -X github.com/openshift/origin/pkg/version.majorFromGit 0 -X github.com/openshift/origin/pkg/version.minorFromGit 4+ -X github.com/openshift/origin/pkg/version.versionFromGit v0.4.4-161-g0867235 -X github.com/openshift/origin/pkg/version.commitFromGit 0867235 -X github.com/GoogleCloudPlatform/kubernetes/pkg/version.gitCommit b12d75d -X github.com/GoogleCloudPlatform/kubernetes/pkg/version.gitVersion v0.14.1-582-gb12d75d
}

Name:           openshift
# Version is not kept up to date and is intended to be set by tito custom
# builders provided in the rel-eng directory of this project
Version:        0.4.4.0
Release:        0%{?dist}
Summary:        Open Source Platform as a Service by Red Hat
License:        ASL 2.0
URL:            https://%{import_path}
ExclusiveArch:  x86_64
Source0:        https://%{import_path}/archive/%{commit}/%{name}-%{version}.tar.gz

BuildRequires:  systemd
BuildRequires:  golang >= 1.2-7


%description
%{summary}

%package master
Summary:        OpenShift Master
Requires:       %{name} = %{version}-%{release}
Requires(post): systemd
Requires(preun): systemd
Requires(postun): systemd

%description master
%{summary}

%package node
Summary:        OpenShift Node
Requires:       %{name} = %{version}-%{release}
Requires:       docker-io >= 1.6.0
Requires:       tuned-profiles-openshift-node
Requires:       util-linux
Requires:       socat
Requires(post): systemd
Requires(preun): systemd
Requires(postun): systemd

%description node
%{summary}

%package -n tuned-profiles-openshift-node
Summary:        Tuned profiles for OpenShift Node hosts
Requires:       tuned >= 2.3
Requires:       %{name} = %{version}-%{release}

%description -n tuned-profiles-openshift-node
%{summary}

%package clients
Summary:      Openshift Client binaries for Linux, Mac OSX, and Windows
BuildRequires: golang-pkg-darwin-amd64
BuildRequires: golang-pkg-windows-386

%description clients
%{summary}

<<<<<<< HEAD
%package -n osc-windows-386
Summary:      OpenShift Client Packages for Windows
BuildRequires: golang-pkg-windows-386
%description -n osc-windows-386

=======
>>>>>>> bf86143e
%package dockerregistry
Summary:        Docker Registry v2 for OpenShift
Requires:       %{name} = %{version}-%{release}

%description dockerregistry
%{summary}

%prep
%setup -q

%build

# Don't judge me for this ... it's so bad.
mkdir _build

# Horrid hack because golang loves to just bundle everything
pushd _build
    mkdir -p src/github.com/openshift
    ln -s $(dirs +1 -l) src/%{import_path}
popd


# Gaming the GOPATH to include the third party bundled libs at build
# time. This is bad and I feel bad.
mkdir _thirdpartyhacks
pushd _thirdpartyhacks
    ln -s \
        $(dirs +1 -l)/Godeps/_workspace/src/ \
            src
popd
export GOPATH=$(pwd)/_build:$(pwd)/_thirdpartyhacks:%{buildroot}%{gopath}:%{gopath}
# Build all linux components we care about
for cmd in openshift dockerregistry
do
        go install -ldflags "%{ldflags}" %{import_path}/cmd/${cmd}
done

# Build only 'openshift' for other platforms
for OS in darwin windows
do
    export GOOS=${OS}
    if [ $GOOS == 'windows' ]
    then
        export GOARCH='386'
    else
        export GOARCH='amd64'
    fi
    go install -ldflags "%{ldflags}" %{import_path}/cmd/openshift
done
<<<<<<< HEAD

# set the IMAGES
sed -i 's|IMAGES=.*|IMAGES=%{docker_images}|' rel-eng/openshift-{master,node}.sysconfig
=======
>>>>>>> bf86143e

%install

install -d %{buildroot}%{_bindir}
install -d %{buildroot}%{_datadir}/%{name}/{linux,macosx,windows}

# Install linux components
for bin in openshift dockerregistry
do
  echo "+++ INSTALLING ${bin}"
  install -p -m 755 _build/bin/${bin} %{buildroot}%{_bindir}/${bin}
done
# Install 'openshift' as client executable for windows and mac
<<<<<<< HEAD
install -p -m 755 _build/bin/darwin_amd64/openshift %{buildroot}%{_datadir}/%{name}/macosx/osc
install -p -m 755 _build/bin/windows_386/openshift.exe %{buildroot}%{_datadir}/%{name}/windows/osc.exe

=======
install -p -m 755 _build/bin/openshift %{buildroot}%{_datadir}/%{name}/linux/osc
install -p -m 755 _build/bin/darwin_amd64/openshift %{buildroot}%{_datadir}/%{name}/macosx/osc
install -p -m 755 _build/bin/windows_386/openshift.exe %{buildroot}%{_datadir}/%{name}/windows/osc.exe
>>>>>>> bf86143e


install -d -m 0755 %{buildroot}/etc/%{name}/{master,node}
install -d -m 0755 %{buildroot}%{_unitdir}
install -m 0644 -t %{buildroot}%{_unitdir} rel-eng/openshift-master.service
install -m 0644 -t %{buildroot}%{_unitdir} rel-eng/openshift-node.service

mkdir -p %{buildroot}%{_sysconfdir}/sysconfig
install -m 0644 rel-eng/openshift-master.sysconfig %{buildroot}%{_sysconfdir}/sysconfig/openshift-master
install -m 0644 rel-eng/openshift-node.sysconfig %{buildroot}%{_sysconfdir}/sysconfig/openshift-node

mkdir -p %{buildroot}%{_sharedstatedir}/%{name}

ln -s %{_bindir}/openshift %{buildroot}%{_bindir}/osc
ln -s %{_bindir}/openshift %{buildroot}%{_bindir}/osadm

install -d -m 0755 %{buildroot}%{_prefix}/lib/tuned/openshift-node-{guest,host}
install -m 0644 tuned/openshift-node-guest/tuned.conf %{buildroot}%{_prefix}/lib/tuned/openshift-node-guest/
install -m 0644 tuned/openshift-node-host/tuned.conf %{buildroot}%{_prefix}/lib/tuned/openshift-node-host/
install -d -m 0755 %{buildroot}%{_mandir}/man7
install -m 0644 tuned/man/tuned-profiles-openshift-node.7 %{buildroot}%{_mandir}/man7/tuned-profiles-openshift-node.7


%files
%defattr(-,root,root,-)
%doc README.md LICENSE
%{_bindir}/openshift
%{_bindir}/osc
%{_bindir}/osadm
%{_sharedstatedir}/%{name}

%files master
%defattr(-,root,root,-)
%{_unitdir}/openshift-master.service
%config(noreplace) %{_sysconfdir}/sysconfig/openshift-master
%config(noreplace) /etc/%{name}/master

%post master
%systemd_post %{basename:openshift-master.service}

%preun master
%systemd_preun %{basename:openshift-master.service}

%postun master
%systemd_postun


%files node
%defattr(-,root,root,-)
%{_unitdir}/openshift-node.service
%config(noreplace) %{_sysconfdir}/sysconfig/openshift-node
%config(noreplace) /etc/%{name}/node

%post node
%systemd_post %{basename:openshift-node.service}

%preun node
%systemd_preun %{basename:openshift-node.service}

%postun node
%systemd_postun

%files -n tuned-profiles-openshift-node
%defattr(-,root,root,-)
%{_prefix}/lib/tuned/openshift-node-host
%{_prefix}/lib/tuned/openshift-node-guest
%{_mandir}/man7/tuned-profiles-openshift-node.7*

%post -n tuned-profiles-openshift-node
recommended=`/usr/sbin/tuned-adm recommend`
if [[ "${recommended}" =~ guest ]] ; then
  /usr/sbin/tuned-adm profile openshift-node-guest > /dev/null 2>&1
else
  /usr/sbin/tuned-adm profile openshift-node-host > /dev/null 2>&1
fi

%preun -n tuned-profiles-openshift-node
# reset the tuned profile to the recommended profile
# $1 = 0 when we're being removed > 0 during upgrades
if [ "$1" = 0 ]; then
  recommended=`/usr/sbin/tuned-adm recommend`
  /usr/sbin/tuned-adm profile $recommended > /dev/null 2>&1
fi

%files clients
%{_datadir}/%{name}/linux/osc
%{_datadir}/%{name}/macosx/osc
%{_datadir}/%{name}/windows/osc.exe

%files dockerregistry
%defattr(-,root,root,-)
%{_bindir}/dockerregistry

%changelog
* Fri Apr 24 2015 Scott Dodson <sdodson@redhat.com> 0.4.4.0
- Merge remote-tracking branch 'upstream/master' (sdodson@redhat.com)
- Merge pull request #1898 from derekwaynecarr/cherry_picks
  (dmcphers+openshiftbot@redhat.com)
- UPSTREAM Normalize to lower resource names in quota admission
  (decarr@redhat.com)
- [RPMs] Add socat and util-linux dependencies for node (sdodson@redhat.com)
- Merge pull request #1888 from smarterclayton/private_repo_problems
  (dmcphers+openshiftbot@redhat.com)
- Merge pull request #1869 from deads2k/deads-change-login
  (dmcphers+openshiftbot@redhat.com)
- Merge pull request #1874 from derekwaynecarr/deployment_events
  (dmcphers+openshiftbot@redhat.com)
- Merge pull request #1882 from spadgett/multi-port-services
  (dmcphers+openshiftbot@redhat.com)
- make osc login more userfriendly (deads@redhat.com)
- Merge pull request #1887 from jwforres/deployments_js_error
  (dmcphers+openshiftbot@redhat.com)
- Produce events from deployment in failure scenarios (decarr@redhat.com)
- Deployments page throws JS error, still referencing /images when should be
  getting imageStreams (jforrest@redhat.com)
- Allow insecure registries for image import (ccoleman@redhat.com)
- Allow image specs of form foo:500/bar (ccoleman@redhat.com)
- Merge pull request #1884 from ironcladlou/deploy-trigger-validation
  (dmcphers+openshiftbot@redhat.com)
- Adopt multi-port services changes (spadgett@redhat.com)
- Merge pull request #1849 from pweil-/haproxy-stats
  (dmcphers+openshiftbot@redhat.com)
- Merge pull request #1883 from derekwaynecarr/cherry_picks
  (dmcphers+openshiftbot@redhat.com)
- Validate ImageStreams in triggers (ironcladlou@gmail.com)
- Merge pull request #1821 from derekwaynecarr/build_resource_requirements
  (dmcphers+openshiftbot@redhat.com)
- Merge pull request #1827 from derekwaynecarr/build_controller_events
  (dmcphers+openshiftbot@redhat.com)
- enable stats listener for haproxy (pweil@redhat.com)
- UPSTREAM Fix nil pointer that can happen if no container resources are
  supplied (decarr@redhat.com)
- Merge pull request #1793 from fabianofranz/issues_1562
  (dmcphers+openshiftbot@redhat.com)
- Merge pull request #1847 from deads2k/deads-prevent-slashes
  (dmcphers+openshiftbot@redhat.com)
- Merge pull request #1866 from smarterclayton/misc_cleanup
  (dmcphers+openshiftbot@redhat.com)
- Issue 1562 - relativize paths in client config file
  (contact@fabianofranz.com)
- Merge pull request #1872 from fabianofranz/bugs_1213648
  (dmcphers+openshiftbot@redhat.com)
- Merge pull request #1864 from deads2k/deads-fix-test-integration
  (dmcphers+openshiftbot@redhat.com)
- Bug 1213648 - switch to a valid project after logging in
  (contact@fabianofranz.com)
- more tests (deads@redhat.com)
- Merge pull request #1783 from jhadvig/fix_url
  (dmcphers+openshiftbot@redhat.com)
- make test-integration.sh allow single test (deads@redhat.com)
- add imagestream validation (deads@redhat.com)
- Merge pull request #1858 from nak3/add-osadm-to-binary
  (dmcphers+openshiftbot@redhat.com)
- Merge pull request #1867 from ncdc/temporarily-disable-building-v2-registry-
  image (dmcphers+openshiftbot@redhat.com)
- Merge pull request #1837 from deads2k/deads-fix-forbidden
  (dmcphers+openshiftbot@redhat.com)
- Disable building v2 registry image (agoldste@redhat.com)
- Fix URL for build webhooks docs in console + README (j.hadvig@gmail.com)
- Build controller logs events when failing to create pods (decarr@redhat.com)
- Forbidden resources should not break new-app (ccoleman@redhat.com)
- The order of "all" should be predictable (ccoleman@redhat.com)
- Add resource requirements to build parameters (decarr@redhat.com)
- try to match forbidden status to api version request (deads@redhat.com)
- Fix gofmt complaint (nakayamakenjiro@gmail.com)
- Add osadm to tarball (nakayamakenjiro@gmail.com)
- Merge pull request #1845 from derekwaynecarr/cherry_picks
  (dmcphers+openshiftbot@redhat.com)
- Merge pull request #1839 from pweil-/multiport-hello-openshift
  (dmcphers+openshiftbot@redhat.com)
- Merge pull request #1624 from soltysh/post_1609
  (dmcphers+openshiftbot@redhat.com)
- Merge pull request #1815 from kargakis/move-default-tag
  (dmcphers+openshiftbot@redhat.com)
- Merge pull request #1663 from ejemba/ifconfig-1-4-fix
  (dmcphers+openshiftbot@redhat.com)
- UPSTREAM Fixup event object reference generation to allow downstream objects
  (decarr@redhat.com)
- Merge pull request #1843 from deads2k/deads-fix-templates
  (dmcphers+openshiftbot@redhat.com)
- sample template messed up with v1beta3 (deads@redhat.com)
- Merge pull request #1842 from bparees/db_templates
  (dmcphers+openshiftbot@redhat.com)
- Remove /tmp/openshift from README (ccoleman@redhat.com)
- correct registry and repository name (bparees@redhat.com)
- serve on multiple ports (pweil@redhat.com)
- Merge remote-tracking branch 'upstream/pr/1786' (sdodson@redhat.com)
- Merge pull request #1836 from derekwaynecarr/cherry_picks
  (dmcphers+openshiftbot@redhat.com)
- UPSTREAM cherry pick make describeEvents DescribeEvents (decarr@redhat.com)
- add self-provisioned newproject (deads@redhat.com)
- Merge pull request #1797 from smarterclayton/round_trip_test
  (dmcphers+openshiftbot@redhat.com)
- Implement test config (ccoleman@redhat.com)
- Merge pull request #1833 from deads2k/deads-remove-local
  (dmcphers+openshiftbot@redhat.com)
- Merge remote-tracking branch 'origin/master' into round_trip_test
  (ccoleman@redhat.com)
- Merge pull request #1754 from deads2k/deads-move-to-registry
  (dmcphers+openshiftbot@redhat.com)
- migrate policy to new rest storage (deads@redhat.com)
- remove local .openshiftconfig (deads@redhat.com)
- Issue #1488 - added build duration and tweaked build counting in describer
  (maszulik@redhat.com)
- Merge pull request #1802 from liggitt/oauthtoken_policy_fix
  (dmcphers+openshiftbot@redhat.com)
- Merge pull request #1823 from fabianofranz/issues_1812
  (dmcphers+openshiftbot@redhat.com)
- Merge pull request #1822 from derekwaynecarr/cherry_picks
  (dmcphers+openshiftbot@redhat.com)
- Merge pull request #1819 from deads2k/deads-project-admin-create-endpoints
  (dmcphers+openshiftbot@redhat.com)
- UPSTREAM: Allow resource builder to avoid fetching objects
  (jliggitt@redhat.com)
- Improve output of who-can command, fix oauthtokens bootstrap policy
  (jliggitt@redhat.com)
- Prepare v1beta3 Template types (ccoleman@redhat.com)
- Issue 1812 - subcommand 'options' must be exposed in every command that uses
  the main template (contact@fabianofranz.com)
- UPSTREAM Fix nil pointer in limit ranger (decarr@redhat.com)
- Add support to osc new-app from stored template (contact@fabianofranz.com)
- Merge pull request #1698 from deads2k/deads-upstream-6680
  (dmcphers+openshiftbot@redhat.com)
- allow project admins to modify endpoints (deads@redhat.com)
- Merge pull request #827 from mfojtik/generic_sub
  (dmcphers+openshiftbot@redhat.com)
- Merge pull request #1798 from smarterclayton/fix_http_registry
  (dmcphers+openshiftbot@redhat.com)
- UPSTREAM: Suppress aggressive output of warning (ccoleman@redhat.com)
- change openshiftconfig loading rules and files (deads@redhat.com)
- Merge pull request #1801 from smarterclayton/add_build_revision_info
  (dmcphers+openshiftbot@redhat.com)
- Replace all hardcoded default tags with DefaultImageTag
  (kargakis@users.noreply.github.com)
- Allow protocol prefixed docker pull specs (ccoleman@redhat.com)
- Merge pull request #1808 from bparees/user_env
  (dmcphers+openshiftbot@redhat.com)
- Support parameter substitution for all string fields (mfojtik@redhat.com)
- copy env variables into sti execution environment (bparees@redhat.com)
- Improve display of standalone build configs (ccoleman@redhat.com)
- Merge pull request #1786 from pweil-/BZ-1202296
  (dmcphers+openshiftbot@redhat.com)
- Add build revision info to osc status (ccoleman@redhat.com)
- UPSTREAM: Suppress aggressive output of warning (ccoleman@redhat.com)
- Internal rename to v1beta3 (ccoleman@redhat.com)
- Update internal to v1beta3 for parity with Kube (ccoleman@redhat.com)
- Add round trip tests for images (ccoleman@redhat.com)
- Merge pull request #1795 from smarterclayton/use_extensions_for_edit
  (dmcphers+openshiftbot@redhat.com)
- Slightly simplify status output for service (ccoleman@redhat.com)
- Use extensions when editing a file (ccoleman@redhat.com)
- Merge pull request #1794 from fabianofranz/master
  (dmcphers+openshiftbot@redhat.com)
- Fix issue in error reason detection (contact@fabianofranz.com)
- Merging the latest for beta3 (bleanhar@redhat.com)
- Merge pull request #1784 from csrwng/proxy_params
  (dmcphers+openshiftbot@redhat.com)
- Merge pull request #1780 from smarterclayton/fix_1201615_https_in_swagger
  (dmcphers+openshiftbot@redhat.com)
- UPSTREAM: allow multiple changes in modifyconfig (deads@redhat.com)
- UPSTREAM: change kubeconfig loading order and update filename
  (deads@redhat.com)
- Merge pull request #1788 from deads2k/deads-resync-api-request-resolver
  (dmcphers+openshiftbot@redhat.com)
- Bug 1201615 - Give swagger the correct base URL (ccoleman@redhat.com)
- Merge pull request #1777 from liggitt/google_hosted_domain
  (dmcphers+openshiftbot@redhat.com)
- Merge pull request #1741 from abhgupta/abhgupta-dev
  (dmcphers+openshiftbot@redhat.com)
- Merge pull request #1776 from bparees/db_templates
  (dmcphers+openshiftbot@redhat.com)
- Exposing the pod manifest file/dir option for the node in Origin
  (abhgupta@redhat.com)
- add db sample templates (bparees@redhat.com)
- UPSTREAM: resync api request resolver (deads@redhat.com)
- Add option to restrict google logins to custom domains (jliggitt@redhat.com)
- Merge pull request #1781 from mnagy/fix_tmp_path
  (dmcphers+openshiftbot@redhat.com)
- backends will be named based on the route ns/name, not the service name
  (pweil@redhat.com)
- Merging the lastest from upstream for beta3 (bleanhar@redhat.com)
- UPSTREAM: Add URL parameters to proxy redirect Location header
  (cewong@redhat.com)
- missing json tag (deads@redhat.com)
- Remove trailing } (nagy.martin@gmail.com)
- Merge pull request #1758 from smarterclayton/add_an_edit
  (dmcphers+openshiftbot@redhat.com)
- Merge pull request #1768 from pweil-/router-tls-validation
  (dmcphers+openshiftbot@redhat.com)
- Merge pull request #1763 from rhcarvalho/cleanup-contrib-docs
  (dmcphers+openshiftbot@redhat.com)
- Check /dev/tty if STDIN is not a tty (ccoleman@redhat.com)
- Add an edit command (ccoleman@redhat.com)
- stronger validation for tls termination type (pweil@redhat.com)
- Merge pull request #1762 from mnagy/use_openshift_mysql_image
  (dmcphers+openshiftbot@redhat.com)
- Merge pull request #1774 from ncdc/fix-build-image-change-trigger
  (dmcphers+openshiftbot@redhat.com)
- Don't trigger a build if the namespaces differ (agoldste@redhat.com)
- Merge pull request #1635 from kargakis/comment-fix
  (dmcphers+openshiftbot@redhat.com)
- UPSTREAM: It should be possible to have lists with mixed versions
  (ccoleman@redhat.com)
- Take storage version for kube/os as config params (ccoleman@redhat.com)
- First cut of resources without significant changes (ccoleman@redhat.com)
- Initial v1beta2 (experimental) cut (ccoleman@redhat.com)
- Merge pull request #1769 from jcantrill/bug1212362_router_doesnt_work
  (dmcphers+openshiftbot@redhat.com)
- UPSTREAM: create parent dir structure when saving config to file
  (contact@fabianofranz.com)
- [BZ-1212362] Remove tls block for unsecure router generation from web console
  (jcantril@redhat.com)
- Some commenting here and there (kargakis@users.noreply.github.com)
- Merge pull request #1765 from deads2k/deads-disallow-empty-node-names
  (dmcphers+openshiftbot@redhat.com)
- Merge pull request #1750 from kargakis/use-docker-parser
  (dmcphers+openshiftbot@redhat.com)
- disallow empty static node names (deads@redhat.com)
- Merge pull request #1759 from ncdc/bump-cadvisor
  (dmcphers+openshiftbot@redhat.com)
- Merge pull request #1755 from deads2k/deads-start-simplifying-loading
  (dmcphers+openshiftbot@redhat.com)
- generate: Use Docker parser for validation
  (kargakis@users.noreply.github.com)
- change KUBECONFIG references to OPENSHIFTCONFIG (deads@redhat.com)
- restrict openshift loading chain to only openshift (deads@redhat.com)
- Use our mysql image (nagy.martin@gmail.com)
- Remove misleading comment from docs (rhcarvalho@gmail.com)
- Bump cadvisor, libcontainer (agoldste@redhat.com)
- Merge remote-tracking branch 'upstream/master' (sdodson@redhat.com)
- Bug 1211235 - Validate user against OpenShift in case of docker login for v2
  registry (rpenta@redhat.com)
- UPSTREAM: allow multiple changes in modifyconfig (deads@redhat.com)
- Merge pull request #1752 from liggitt/bundle_secret
  (dmcphers+openshiftbot@redhat.com)
- bundle-secret updates (jliggitt@redhat.com)
- Merge pull request #1749 from csrwng/fix_pod_logs
  (dmcphers+openshiftbot@redhat.com)
- Reverting the v2 registry switch (bleanhar@redhat.com)
- Merge pull request #1732 from sg00dwin/builder-image-tile-clear-Bug-1211210
  (dmcphers+openshiftbot@redhat.com)
- Merge pull request #1726 from
  jcantrill/bug1211516_unable_to_create_service_when_create_from_source_console
  (dmcphers+openshiftbot@redhat.com)
- UPSTREAM: Fix a small regression on api server proxy after switch to v1beta3.
  #6701 (cewong@redhat.com)
- Merge pull request #1518 from sallyom/bundle_secret
  (dmcphers+openshiftbot@redhat.com)
- Merge pull request #1731 from liggitt/no_namespace_oauth
  (dmcphers+openshiftbot@redhat.com)
- Removing unnecessary code (bleanhar@redhat.com)
- Updating the ose image build scripts. (bleanhar@redhat.com)
- Docker Registry v2 sub rpm (bleanhar@redhat.com)
- Merge remote-tracking branch 'upstream/pr/1748' (sdodson@redhat.com)
- Merge remote-tracking branch 'upstream/master' (sdodson@redhat.com)
- Merge pull request #1739 from deads2k/deads-upstream-6761
  (dmcphers+openshiftbot@redhat.com)
- [RPMs] Require docker >= 1.6.0 (sdodson@redhat.com)
- Convert OAuth registries to generic etcd (jliggitt@redhat.com)
- Merge pull request #1670 from kargakis/build-chain-dot-fix
  (dmcphers+openshiftbot@redhat.com)
- WIP: bundle-secret per feedback/rebase error (somalley@redhat.com)
- UPSTREAM: add flattening and minifying options to config view #6761
  (deads@redhat.com)
- Fix for Bug 1211210 in the ui where the tile list for builder images don't
  clear correctly in some situations. Remove animation transition css from
  _core, import new _component-animations and scope rule to .show-hide class
  (sgoodwin@redhat.com)
- Merge remote-tracking branch 'upstream/master' (sdodson@redhat.com)
- Merge pull request #1729 from fabianofranz/bump_cobra
  (dmcphers+openshiftbot@redhat.com)
- Merge remote-tracking branch 'upstream/master' (sdodson@redhat.com)
- Merge pull request #1582 from sdodson/cross-platform
  (dmcphers+openshiftbot@redhat.com)
- Merge pull request #1720 from liggitt/token_expiry_display
  (dmcphers+openshiftbot@redhat.com)
- Merge pull request #1722 from liggitt/integration_bind_addrs
  (dmcphers+openshiftbot@redhat.com)
- Merge pull request #1717 from liggitt/basicauthpassword_keys
  (dmcphers+openshiftbot@redhat.com)
- Merge pull request #1645 from ironcladlou/deployment-hooks-2-electric-
  boogaloo (dmcphers+openshiftbot@redhat.com)
- bump(github.com/spf13/cobra): 9cb5e8502924a8ff1cce18a9348b61995d7b4fde
  (contact@fabianofranz.com)
- bump(github.com/spf13/pflag): 18d831e92d67eafd1b0db8af9ffddbd04f7ae1f4
  (contact@fabianofranz.com)
- Merge remote-tracking branch 'upstream/master' (sdodson@redhat.com)
- Merge pull request #1680 from pweil-/separate-edge-tls
  (dmcphers+openshiftbot@redhat.com)
- [BUG 1211516] Fix service definition generation for v1beta3 when creating an
  app from source in the web console (jcantril@redhat.com)
- Merge pull request #1651 from deads2k/deads-change-bootstrap-policy
  (dmcphers+openshiftbot@redhat.com)
- Merge pull request #1644 from kargakis/readme-links-fix
  (dmcphers+openshiftbot@redhat.com)
- Merge pull request #1711 from deads2k/deads-eliminate-basic-auth-flags
  (dmcphers+openshiftbot@redhat.com)
- Show token expiration times (jliggitt@redhat.com)
- remove --username and --password from most osc commands (deads@redhat.com)
- Merge pull request #1713 from derekwaynecarr/cache_updates
  (dmcphers+openshiftbot@redhat.com)
- Fix 'address already in use' errors in integration tests
  (jliggitt@redhat.com)
- Merge pull request #1719 from liggitt/access_token_timeout
  (dmcphers+openshiftbot@redhat.com)
- Merge pull request #1715 from liggitt/windows_terminal
  (dmcphers+openshiftbot@redhat.com)
- Lengthen default access token lifetime to 1 day (jliggitt@redhat.com)
- Update keys for basicauth URL IDP to use OpenID standard claim names
  (jliggitt@redhat.com)
- Suppress swagger debug output (ccoleman@redhat.com)
- Bug 1209774: Trim windows newlines correctly (jliggitt@redhat.com)
- [RPMs] Generrate cross platform clients for MacOSX and Windows
  (sdodson@redhat.com)
- Add missing omitempty tags (ironcladlou@gmail.com)
- Minimize CPU churn in auth cache, re-enable integration test check
  (decarr@redhat.com)
- UPSTREAM: allow selective removal of kubeconfig override flags #6768
  (deads@redhat.com)
- Add e2e test coverage (ironcladlou@gmail.com)
- WIP (ironcladlou@gmail.com)
- Fix tests to be ifconfig 1.4.X compatible (epo@jemba.net)
- Implement deployment hooks (ironcladlou@gmail.com)
- separate tls and non-tls backend lookups (pweil@redhat.com)
- build-chain: Print only DOT output when specified
  (kargakis@users.noreply.github.com)
- allow everyone get,list access on the image group in openshift
  (deads@redhat.com)
- Fix loose links in README (kargakis@users.noreply.github.com)

* Mon Apr 13 2015 Scott Dodson <sdodson@redhat.com> 0.4.3.2
- Merge remote-tracking branch 'upstream/master' (sdodson@redhat.com)
- Merge pull request #1309 from sdodson/tito-tagging
  (dmcphers+openshiftbot@redhat.com)
- Merge pull request #1709 from ncdc/1701-return-correct-type-for-
  imagestreamtag-imagestreamimage (dmcphers+openshiftbot@redhat.com)
- Remove all calls to the /images endpoint (jforrest@redhat.com)
- Correct kind, name, selfLink for ISTag, ISImage (agoldste@redhat.com)
- Merge pull request #1703 from kargakis/test-fixes
  (dmcphers+openshiftbot@redhat.com)
- Merge pull request #1695 from sdodson/syslog-identifier
  (dmcphers+openshiftbot@redhat.com)
- Merge pull request #1700 from jwforres/default_limit_range
  (dmcphers+openshiftbot@redhat.com)
- Add limit range defaults to settings page (jforrest@redhat.com)
- Merge pull request #1678 from csrwng/newapp_prevent_dups
  (dmcphers+openshiftbot@redhat.com)
- build-chain: Fix test names for split (kargakis@users.noreply.github.com)
- Merge pull request #1684 from liggitt/csrf_basic_auth
  (dmcphers+openshiftbot@redhat.com)
- Merge pull request #1682 from liggitt/oauth_error_handling
  (dmcphers+openshiftbot@redhat.com)
- Automatic commit of package [openshift] release [0.4.3.1].
  (sdodson@redhat.com)
- Create from template fails with JS error (jforrest@redhat.com)
- Enforce admission control of Origin resources in terminating namespaces
  (decarr@redhat.com)
- update osc config to use the same files as osc get (deads@redhat.com)
- UPSTREAM: make kubectl config behave more expectedly #6585 (deads@redhat.com)
- UPSTREAM: make APIInfoResolve work against subresources (deads@redhat.com)
- fix simulator urls (pweil@redhat.com)
- Provide easy delete of resources for new-app and generate
  (kargakis@users.noreply.github.com)
- Bug 1210659 - create from template fixes (jforrest@redhat.com)
- Cleanup the STI and Docker build output (mfojtik@redhat.com)
- UPSTREAM: Support setting up aliases for groups of resources
  (kargakis@users.noreply.github.com)
- Instructions to reload Network Manager (jliggitt@redhat.com)
- Update router integration test (ccoleman@redhat.com)
- TEMPORARY: osc build-logs failing in other namespace (ccoleman@redhat.com)
- Version lock e2e output tests (ccoleman@redhat.com)
- Master should send convertor, v1beta3 not experimental (ccoleman@redhat.com)
- Fix bug in error output (ccoleman@redhat.com)
- Refactor tests with port, command, testclient changes (ccoleman@redhat.com)
- Use Args instead of Command for OpenShift (ccoleman@redhat.com)
- Event recording has changed upstream, and changes to master/node args
  (ccoleman@redhat.com)
- Handle multi-port services in part (ccoleman@redhat.com)
- Update commands to handle change to cmd.Factory upstream
  (ccoleman@redhat.com)
- Refactor from upstream (ccoleman@redhat.com)
- UPSTREAM: Pass mapping version to printer always (ccoleman@redhat.com)
- UPSTREAM: entrypoint has wrong serialization flags in JSON
  (ccoleman@redhat.com)
- UPSTREAM: Ensure no namespace on create/update root scope types
  (jliggitt@redhat.com)
- UPSTREAM: add context to ManifestService methods (rpenta@redhat.com)
- UPSTREAM: Handle missing resolv.conf (ccoleman@redhat.com)
- UPSTREAM: Disable UI for Kubernetes (ccoleman@redhat.com)
- UPSTREAM: Disable systemd activation for DNS (ccoleman@redhat.com)
- UPSTREAM: Encode binary assets in ASCII only (jliggitt@redhat.com)
- UPSTREAM: support subresources in api info resolver (deads@redhat.com)
- UPSTREAM: Don't use command pipes for exec/port forward (agoldste@redhat.com)
- UPSTREAM: Prometheus can't be cross-compiled safely (ccoleman@redhat.com)
- bump(github.com/GoogleCloudPlatform/kubernetes):b12d75d0eeeadda1282f5738663bf
  e38717ebaf4 (ccoleman@redhat.com)
- [DEVEXP-457] Create application from source. Includes changes from jwforres,
  cewong, sgoodwin (jcantril@redhat.com)
- NetworkPlugin option in node config (rchopra@redhat.com)
- [RPMs]: tuned profiles get installed into /usr/lib not /usr/lib64
  (sdodson@redhat.com)
- Now that we have better error handling, dont attempt login when we get a 0
  status code (jforrest@redhat.com)
- Update Browse->Images to be Image Streams in console (jforrest@redhat.com)
- Stop polling for pods in the console and open a websocket instead
  (jforrest@redhat.com)
- Adding some more notes on probing containers (bleanhar@redhat.com)
- Auto provision image repo on push (agoldste@redhat.com)
- Setup aliases for imageStream* (kargakis@users.noreply.github.com)
- Remove admission/resourcedefaults (ccoleman@redhat.com)
- Update rebase-kube (ccoleman@redhat.com)
- probe delay (pweil@redhat.com)
- Customize messenger styling fix bug Bug 1203949 to correct sidebar display in
  ie and resized logo to fix ie issue (sgoodwin@redhat.com)
- Provide both a host and guest profile (sdodson@redhat.com)
- Display login failures in osc (jliggitt@redhat.com)
- Add placeholder challenger when login is only possible via browser
  (jliggitt@redhat.com)
- Protect browsers from basic-auth CSRF attacks (jliggitt@redhat.com)
- Merge pull request #1697 from jwforres/fix_create_from_template
  (dmcphers+openshiftbot@redhat.com)
- Prevent duplicate resources in new-app (cewong@redhat.com)
- Merge pull request #1676 from derekwaynecarr/block_origin_admission
  (dmcphers+openshiftbot@redhat.com)
- Disable refresh_token generation (jliggitt@redhat.com)
- Pass through remote OAuth errors (jliggitt@redhat.com)
- Create from template fails with JS error (jforrest@redhat.com)
- Merge pull request #1668 from deads2k/deads-upstream-6585
  (dmcphers+openshiftbot@redhat.com)
- Enforce admission control of Origin resources in terminating namespaces
  (decarr@redhat.com)
- Merge pull request #1671 from deads2k/deads-fix-namespace-subresources
  (dmcphers+openshiftbot@redhat.com)
- Merge pull request #1691 from jwforres/bug_1210659_template_library_fixes
  (dmcphers+openshiftbot@redhat.com)
- Merge pull request #1681 from rajatchopra/master
  (dmcphers+openshiftbot@redhat.com)
- update osc config to use the same files as osc get (deads@redhat.com)
- UPSTREAM: make kubectl config behave more expectedly #6585 (deads@redhat.com)
- Add SyslogIdentifier=openshift-{master,node} respectively
  (sdodson@redhat.com)
- UPSTREAM: make APIInfoResolve work against subresources (deads@redhat.com)
- Merge pull request #1659 from smarterclayton/rebase_kube
  (dmcphers+openshiftbot@redhat.com)
- Merge pull request #1404 from ncdc/auto-provision-image-repo
  (dmcphers+openshiftbot@redhat.com)
- Merge pull request #1687 from mfojtik/cleanup_builder
  (dmcphers+openshiftbot@redhat.com)
- fix simulator urls (pweil@redhat.com)
- Merge pull request #1537 from kargakis/delete-all-by-label
  (dmcphers+openshiftbot@redhat.com)
- Provide easy delete of resources for new-app and generate
  (kargakis@users.noreply.github.com)
- Merge pull request #1016 from sdodson/BZ1190654
  (dmcphers+openshiftbot@redhat.com)
- Bug 1210659 - create from template fixes (jforrest@redhat.com)
- Merge pull request #1664 from kargakis/aliases
  (dmcphers+openshiftbot@redhat.com)
- Cleanup the STI and Docker build output (mfojtik@redhat.com)
- UPSTREAM: Support setting up aliases for groups of resources
  (kargakis@users.noreply.github.com)
- Instructions to reload Network Manager (jliggitt@redhat.com)
- Update router integration test (ccoleman@redhat.com)
- TEMPORARY: osc build-logs failing in other namespace (ccoleman@redhat.com)
- Version lock e2e output tests (ccoleman@redhat.com)
- Master should send convertor, v1beta3 not experimental (ccoleman@redhat.com)
- Fix bug in error output (ccoleman@redhat.com)
- Refactor tests with port, command, testclient changes (ccoleman@redhat.com)
- Use Args instead of Command for OpenShift (ccoleman@redhat.com)
- Event recording has changed upstream, and changes to master/node args
  (ccoleman@redhat.com)
- Handle multi-port services in part (ccoleman@redhat.com)
- Update commands to handle change to cmd.Factory upstream
  (ccoleman@redhat.com)
- Refactor from upstream (ccoleman@redhat.com)
- UPSTREAM: Pass mapping version to printer always (ccoleman@redhat.com)
- UPSTREAM: entrypoint has wrong serialization flags in JSON
  (ccoleman@redhat.com)
- UPSTREAM: Ensure no namespace on create/update root scope types
  (jliggitt@redhat.com)
- UPSTREAM: add context to ManifestService methods (rpenta@redhat.com)
- UPSTREAM: Handle missing resolv.conf (ccoleman@redhat.com)
- UPSTREAM: Disable UI for Kubernetes (ccoleman@redhat.com)
- UPSTREAM: Disable systemd activation for DNS (ccoleman@redhat.com)
- UPSTREAM: Encode binary assets in ASCII only (jliggitt@redhat.com)
- UPSTREAM: support subresources in api info resolver (deads@redhat.com)
- UPSTREAM: Don't use command pipes for exec/port forward (agoldste@redhat.com)
- UPSTREAM: Prometheus can't be cross-compiled safely (ccoleman@redhat.com)
- bump(github.com/GoogleCloudPlatform/kubernetes):b12d75d0eeeadda1282f5738663bf
  e38717ebaf4 (ccoleman@redhat.com)
- [DEVEXP-457] Create application from source. Includes changes from jwforres,
  cewong, sgoodwin (jcantril@redhat.com)
- NetworkPlugin option in node config (rchopra@redhat.com)
- [RPMs]: tuned profiles get installed into /usr/lib not /usr/lib64
  (sdodson@redhat.com)
- Merge pull request #1672 from jwforres/image_streams
  (dmcphers+openshiftbot@redhat.com)
- Merge pull request #1673 from jwforres/stop_polling_pods
  (dmcphers+openshiftbot@redhat.com)
- Merge pull request #1658 from pweil-/router-probe-delay
  (dmcphers+openshiftbot@redhat.com)
- Merge pull request #1675 from jwforres/stop_login_on_zero_error
  (dmcphers+openshiftbot@redhat.com)
- Merge pull request #1669 from brenton/master
  (dmcphers+openshiftbot@redhat.com)
- Now that we have better error handling, dont attempt login when we get a 0
  status code (jforrest@redhat.com)
- Update Browse->Images to be Image Streams in console (jforrest@redhat.com)
- Stop polling for pods in the console and open a websocket instead
  (jforrest@redhat.com)
- Adding some scripts for handling the sti-basicauthurl build/save
  (bleanhar@redhat.com)
- Adding some more notes on probing containers (bleanhar@redhat.com)
- Merge pull request #1627 from sg00dwin/messenger-and-iefix
  (dmcphers+openshiftbot@redhat.com)
- Auto provision image repo on push (agoldste@redhat.com)
- Setup aliases for imageStream* (kargakis@users.noreply.github.com)
- Automatic commit of package [openshift] release [0.4.3.0].
  (sdodson@redhat.com)
- Merge remote-tracking branch 'upstream/master' (sdodson@redhat.com)
- Remove admission/resourcedefaults (ccoleman@redhat.com)
- Update rebase-kube (ccoleman@redhat.com)
- Merge pull request #1631 from liggitt/openid
  (dmcphers+openshiftbot@redhat.com)
- Merge pull request #1632 from smarterclayton/etcd2
  (dmcphers+openshiftbot@redhat.com)
- Add OpenID identity provider (jliggitt@redhat.com)
- Refactor OAuth config (jliggitt@redhat.com)
- Widen the OpenShift CIDR to 172.30.0.0/16 (ccoleman@redhat.com)
- Add running builds and deployments to status output (ccoleman@redhat.com)
- Separate project status loggers (ccoleman@redhat.com)
- Add a generic injectable test client (ccoleman@redhat.com)
- UPSTREAM: Support a pluggable fake (ccoleman@redhat.com)
- Upgrade from etcd 0.4.6 -> 2.0.9 (ccoleman@redhat.com)
- bump(github.com/coreos/etcd):02697ca725e5c790cc1f9d0918ff22fad84cb4c5
  (ccoleman@redhat.com)
- Godeps.json formatting is wrong (ccoleman@redhat.com)
- Merge pull request #1654 from ncdc/fix-flakey-exec
  (dmcphers+openshiftbot@redhat.com)
- Merge pull request #1653 from deads2k/deads-stop-swallowing-error
  (dmcphers+openshiftbot@redhat.com)
- Merge pull request #1640 from fabianofranz/bump_cobra
  (dmcphers+openshiftbot@redhat.com)
- Merge pull request #1599 from deads2k/deads-allow-project-to-change-context
  (dmcphers+openshiftbot@redhat.com)
- Merge pull request #1472 from pravisankar/v2registry-changes
  (dmcphers+openshiftbot@redhat.com)
- Merge pull request #1638 from csrwng/web_console_imgstreams
  (dmcphers+openshiftbot@redhat.com)
- probe delay (pweil@redhat.com)
- Merge remote-tracking branch 'upstream/master' (sdodson@redhat.com)
- UPSTREAM: Don't use command pipes for exec/port forward (agoldste@redhat.com)
- stop swallowing errors (deads@redhat.com)
- Adjust help template to latest version of Cobra (contact@fabianofranz.com)
- bump(github.com/inconshreveable/mousetrap):
  76626ae9c91c4f2a10f34cad8ce83ea42c93bb75C (contact@fabianofranz.com)
- bump(github.com/spf13/cobra): b78326bb16338c597567474a3ff35d76b75b804e
  (contact@fabianofranz.com)
- bump(github.com/spf13/pflag): 18d831e92d67eafd1b0db8af9ffddbd04f7ae1f4
  (contact@fabianofranz.com)
- UPSTREAM: make .Stream handle error status codes (deads@redhat.com)
- Test switching contexts with osc project (deads@redhat.com)
- set context namespace in generated .kubeconfig (deads@redhat.com)
- Add image streams to the types handled by web console. (cewong@redhat.com)
- perform initial commit to write config (pweil@redhat.com)
- OpenShift auth handler for v2 docker registry (rpenta@redhat.com)
- Merge pull request #1540 from liggitt/oauth_secret_config
  (dmcphers+openshiftbot@redhat.com)
- Merge pull request #1556 from smarterclayton/cleanup_new_app_resolution
  (dmcphers+openshiftbot@redhat.com)
- UPSTREAM: add context to ManifestService methods (rpenta@redhat.com)
- Automatic commit of package [openshift] release [0.4.2.5].
  (sdodson@redhat.com)
- Merge remote-tracking branch 'upstream/master' (sdodson@redhat.com)
- OAuth secret config (jliggitt@redhat.com)
- Customize messenger styling fix bug Bug 1203949 to correct sidebar display in
  ie and resized logo to fix ie issue (sgoodwin@redhat.com)
- Fix 'tito release' (sdodson@redhat.com)
- Project life-cycle updates (decarr@redhat.com)
- Merge pull request #1628 from ncdc/imagestream-fixes
  (dmcphers+openshiftbot@redhat.com)
- Merge pull request #1622 from soltysh/post_1525
  (dmcphers+openshiftbot@redhat.com)
- Merge pull request #1620 from derekwaynecarr/register_both_cases
  (dmcphers+openshiftbot@redhat.com)
- Merge pull request #1417 from sdodson/service-dependencies
  (dmcphers+openshiftbot@redhat.com)
- Merge pull request #1610 from
  derekwaynecarr/enable_namespace_lifecycle_handler
  (dmcphers+openshiftbot@redhat.com)
- Fix nil ImageStreamGetter (agoldste@redhat.com)
- Image stream validations (agoldste@redhat.com)
- Enable namespace exists and namespace lifecycle admission controllers
  (decarr@redhat.com)
- Merge pull request #1626 from sdodson/issue1614
  (dmcphers+openshiftbot@redhat.com)
- More uniform use of %%{name} macro (sdodson@redhat.com)
- Add /etc/openshift to rpm packaging (sdodson@redhat.com)
- Automatic commit of package [openshift] release [0.4.2.4].
  (sdodson@redhat.com)
- Automatic commit of package [openshift] release [0.4.2.3].
  (sdodson@redhat.com)
- Merge remote-tracking branch 'upstream/master' (sdodson@redhat.com)
- Updated #1525 leftovers in sample-app (maszulik@redhat.com)
- Bug 1206109: Handle specified tags that don't exist in the specified image
  repository (kargakis@users.noreply.github.com)
- Merge pull request #1570 from derekwaynecarr/cherry_pick_ns_fix
  (dmcphers+openshiftbot@redhat.com)
- Merge pull request #1609 from bparees/build_desc
  (dmcphers+openshiftbot@redhat.com)
- Merge pull request #1617 from
  fabianofranz/sample_app_readme_needs_cluster_admin_in_build_logs
  (dmcphers+openshiftbot@redhat.com)
- Merge pull request #1611 from deads2k/deads-fix-kubeconfig-validation
  (dmcphers+openshiftbot@redhat.com)
- Merge pull request #1608 from liggitt/oauth_csrf_validation
  (dmcphers+openshiftbot@redhat.com)
- Merge pull request #1585 from liggitt/basic_auth_url_ca
  (dmcphers+openshiftbot@redhat.com)
- Merge pull request #1578 from pweil-/reaper-typo
  (dmcphers+openshiftbot@redhat.com)
- Register lower and camelCase for v1beta1 (decarr@redhat.com)
- Merge pull request #1605 from kargakis/appropriate-refactor
  (dmcphers+openshiftbot@redhat.com)
- The build-logs command needs a cluster admin to run, make it clear in README
  (contact@fabianofranz.com)
- Merge pull request #1600 from deads2k/deads-fix-display-of-custom-policy
  (dmcphers+openshiftbot@redhat.com)
- print builds as part of buildconfig description (bparees@redhat.com)
- Merge pull request #1580 from deads2k/deads-subresources
  (dmcphers+openshiftbot@redhat.com)
- only validate start args when NOT using config (deads@redhat.com)
- Merge pull request #1606 from bparees/buildcfg_ref
  (dmcphers+openshiftbot@redhat.com)
- Validate CSRF in external oauth flow (jliggitt@redhat.com)
- Move labeling functions to util package (kargakis@users.noreply.github.com)
- Merge pull request #1561 from bparees/tight_loops
  (dmcphers+openshiftbot@redhat.com)
- Merge pull request #1604 from liggitt/windows_commands
  (dmcphers+openshiftbot@redhat.com)
- Plumb CA and client cert options into basic auth IDP (jliggitt@redhat.com)
- add buildconfig reference field to builds (bparees@redhat.com)
- support subresources (deads@redhat.com)
- UPSTREAM: support subresources in api info resolver (deads@redhat.com)
- Automatic commit of package [openshift] release [0.4.2.2].
  (sdodson@redhat.com)
- Merge remote-tracking branch 'upstream/master' (sdodson@redhat.com)
- Move hostname detection warning to runtime (jliggitt@redhat.com)
- Make osc.exe work on Windows (jliggitt@redhat.com)
- Merge pull request #1587 from liggitt/image_format_node
  (dmcphers+openshiftbot@redhat.com)
- add delays when handling retries so we don't tight loop (bparees@redhat.com)
- UPSTREAM: add a blocking accept method to RateLimiter
  https://github.com/GoogleCloudPlatform/kubernetes/pull/6314
  (bparees@redhat.com)
- Merge pull request #1554 from deads2k/deads-fix-start-node
  (dmcphers+openshiftbot@redhat.com)
- display pretty strings for policy rule extensions (deads@redhat.com)
- remove dead parameters from openshift start (deads@redhat.com)
- Merge pull request #1586 from liggitt/config_validation
  (dmcphers+openshiftbot@redhat.com)
- Merge pull request #1314 from smarterclayton/status
  (dmcphers+openshiftbot@redhat.com)
- UPSTREAM: Do not log errors where the event already exists
  (ccoleman@redhat.com)
- Implement an `osc status` command that groups resources by their
  relationships (ccoleman@redhat.com)
- Merge pull request #1594 from kargakis/wrap-proxy
  (dmcphers+openshiftbot@redhat.com)
- Merge pull request #1593 from kargakis/vet-test
  (dmcphers+openshiftbot@redhat.com)
- Merge pull request #1588 from nak3/add_option_description
  (dmcphers+openshiftbot@redhat.com)
- bump(github.com/gonum/graph):f6ac2b0f80f5a28ee70af78ce415393b37bcd6c1
  (ccoleman@redhat.com)
- Wrap proxy command (kargakis@users.noreply.github.com)
- go vet test (kargakis@users.noreply.github.com)
- Update config arg in Readme to be after command (ccoleman@redhat.com)
- Fix broken cli commands in README (ccoleman@redhat.com)
- Merge pull request #1583 from liggitt/oauth_redirect
  (dmcphers+openshiftbot@redhat.com)
- Add description for --master option of openshift-master start
  (nakayamakenjiro@gmail.com)
- Use imageConfig in node (jliggitt@redhat.com)
- Output config errors better (jliggitt@redhat.com)
- Merge pull request #1584 from fabianofranz/one_help_template_to_rule_them_all
  (dmcphers+openshiftbot@redhat.com)
- Merge pull request #1507 from smarterclayton/template_label_position
  (dmcphers+openshiftbot@redhat.com)
- Merge pull request #1581 from liggitt/login_error
  (dmcphers+openshiftbot@redhat.com)
- Integrating help and usage templates in all commands
  (contact@fabianofranz.com)
- UPSTREAM Client must specify a resource version on finalize
  (decarr@redhat.com)
- Merge pull request #1525 from ncdc/image-stream
  (dmcphers+openshiftbot@redhat.com)
- Fix OAuth redirect (jliggitt@redhat.com)
- Show error on login redirect without token (jliggitt@redhat.com)
- Merge pull request #1533 from fabianofranz/issues_1529
  (dmcphers+openshiftbot@redhat.com)
- Merge pull request #1573 from derekwaynecarr/dependency_namespace_controller
  (dmcphers+openshiftbot@redhat.com)
- Merge pull request #1571 from jwforres/log_error_when_user_store_unavailable
  (dmcphers+openshiftbot@redhat.com)
- Deprecate ImageRepository, add ImageStream (agoldste@redhat.com)
- UPSTREAM: Pass ctx to Validate, ValidateUpdate (agoldste@redhat.com)
- Issue 1529 - fix regression in help templates (contact@fabianofranz.com)
- Merge pull request #1566 from smarterclayton/better_errors
  (dmcphers+openshiftbot@redhat.com)
- Merge pull request #1553 from fabianofranz/sample_app_readme_with_login
  (dmcphers+openshiftbot@redhat.com)
- Merge pull request #1548 from abhgupta/abhgupta-dev
  (dmcphers+openshiftbot@redhat.com)
- Merge pull request #1532 from liggitt/unnest_idp_usage
  (dmcphers+openshiftbot@redhat.com)
- Merge pull request #1535 from liggitt/verify_identity_reference
  (dmcphers+openshiftbot@redhat.com)
- Merge pull request #1511 from kargakis/another-literal-fix
  (dmcphers+openshiftbot@redhat.com)
- fix typo (pweil@redhat.com)
- Merge pull request #1531 from smarterclayton/disable_cadvisor_on_mac
  (dmcphers+openshiftbot@redhat.com)
- Merge remote-tracking branch 'upstream/master' (sdodson@redhat.com)
- Remove the use of checkErr in our codebase (ccoleman@redhat.com)
- Add compile dependency on Kubernetes namespace controller (decarr@redhat.com)
- bump(github.com/GoogleCloudPlatform/kubernetes/pkg/namespace:8d94c43e705824f2
  3791b66ad5de4ea095d5bb32) (decarr@redhat.com)
- Adjust default log levels for web console and log errors when the local
  storage user store is unavailable (jforrest@redhat.com)
- Update sample app README to use login and project commands
  (contact@fabianofranz.com)
- Merge pull request #1549 from soltysh/update_sample_app_readme
  (dmcphers+openshiftbot@redhat.com)
- Merge pull request #1515 from mfojtik/build_secret_extended
  (dmcphers+openshiftbot@redhat.com)
- Merge pull request #1528 from bparees/fetchonupdate
  (dmcphers+openshiftbot@redhat.com)
- Merge pull request #1433 from ironcladlou/deploy-trigger-test-fix
  (dmcphers+openshiftbot@redhat.com)
- Merge pull request #1538 from soltysh/sti_rebase
  (dmcphers+openshiftbot@redhat.com)
- Merge pull request #1539 from liggitt/node_config_yaml
  (dmcphers+openshiftbot@redhat.com)
- Merge pull request #1524 from bparees/fromref_bug
  (dmcphers+openshiftbot@redhat.com)
- Merge pull request #1534 from liggitt/1207952_vagrant_cert_creation
  (dmcphers@redhat.com)
- Updated sample-app output to match current state of work
  (maszulik@redhat.com)
- Test PushSecretName via extended tests (mfojtik@redhat.com)
- Separate e2e-user config file in end to end (jliggitt@redhat.com)
- Merge pull request #1560 from
  smarterclayton/allow_project_change_with_empty_namespcae
  (dmcphers+openshiftbot@redhat.com)
- Merge pull request #1559 from bparees/add_image_repos
  (dmcphers+openshiftbot@redhat.com)
- Merge pull request #1551 from pmorie/birthcry
  (dmcphers+openshiftbot@redhat.com)
- Merge pull request #1543 from tomgross/master
  (dmcphers+openshiftbot@redhat.com)
- Merge pull request #1318 from kargakis/replace-import
  (dmcphers+openshiftbot@redhat.com)
- Uncommenting test for headless services (abhgupta@redhat.com)
- Replacing "None" for service PortalIP with constant (abhgupta@redhat.com)
- Merge pull request #1552 from liggitt/fix_assets
  (dmcphers+openshiftbot@redhat.com)
- Merge pull request #1479 from kargakis/test-cmd-build-chain
  (dmcphers+openshiftbot@redhat.com)
- return updated build+buildconfig objects on update (bparees@redhat.com)
- Changing projects with empty namespace should succeed (ccoleman@redhat.com)
- add db images to sample repos (bparees@redhat.com)
- new-app should treat image repositories as more specific than docker images
  (ccoleman@redhat.com)
- Automatic commit of package [openshift] release [0.4.2.1].
  (sdodson@redhat.com)
- Merge remote-tracking branch 'upstream/master' (sdodson@redhat.com)
- UPSTREAM: Encode binary assets in ASCII only (jliggitt@redhat.com)
- Restore asset tests on Jenkins (jliggitt@redhat.com)
- Rewrite deployment ImageRepo handling (ironcladlou@gmail.com)
- Send a birthcry event when openshift node starts (pmorie@gmail.com)
- Temporarily remove asset build failures from Jenkins (jliggitt@redhat.com)
- Set unix LF EOL for shell scripts (itconsense@gmail.com)
- Updated STI binary (maszulik@redhat.com)
- Tweak OAuth config (jliggitt@redhat.com)
- Verify identity reference (jliggitt@redhat.com)
- Fix node yaml config serialization, unify config reading helper methods
  (jliggitt@redhat.com)
- Use struct literal to build a new pipeline
  (kargakis@users.noreply.github.com)
- bump(github.com/openshift/source-to-
  image):957c66bdbe15daca7b3af41f2c311af160473796 (maszulik@redhat.com)
- Remove osin example (kargakis@users.noreply.github.com)
- bump(golang.org/x/oauth2):c4932a9b59a60daa02a28db1bb7be39d6ec2e542
  (kargakis@users.noreply.github.com)
- Remove duplicate oauth2 library (kargakis@users.noreply.github.com)
- Update vagrant cluster commands (jliggitt@redhat.com)
- Merge pull request #1527 from abhgupta/abhgupta-dev
  (dmcphers+openshiftbot@redhat.com)
- Add helper for p12 cert creation (jliggitt@redhat.com)
- Update vagrant cert wiring (jliggitt@redhat.com)
- Fix build logs with authenticated node (jliggitt@redhat.com)
- Serve node/etcd over https (jliggitt@redhat.com)
- Merge pull request #1523 from pweil-/fix-resetbefore-methods
  (dmcphers+openshiftbot@redhat.com)
- Use the Fake cAdvisor interface on Macs (ccoleman@redhat.com)
- Merge pull request #1343 from fabianofranz/test_e2e_with_login
  (dmcphers+openshiftbot@redhat.com)
- resolve from references when creating builds
  https://bugzilla.redhat.com/show_bug.cgi?id=1206052 (bparees@redhat.com)
- Merge pull request #1496 from kargakis/minor-fix
  (dmcphers+openshiftbot@redhat.com)
- Merge pull request #1513 from kargakis/describe-help
  (dmcphers+openshiftbot@redhat.com)
- Merge pull request #1451 from ironcladlou/post-deployment-hook-proposal
  (dmcphers+openshiftbot@redhat.com)
- fix ResetBefore* methods (pweil@redhat.com)
- Add a forced version tagger for --use-version (sdodson@redhat.com)
- Teach our tito tagger to use vX.Y.Z tags (sdodson@redhat.com)
- Reset rpm specfile version to 0.0.1, add RPM build docs to HACKING.md
  (sdodson@redhat.com)
- Merge pull request #1526 from pweil-/fix-godep-hash (ccoleman@redhat.com)
- UPSTREAM: Fixing accidental hardcoding of priority function weight
  (abhgupta@redhat.com)
- UPSTREAM: Removing EqualPriority from the list of default priorities
  (abhgupta@redhat.com)
- UPSTREAM: Remove pods from the assumed pod list when they are deleted
  (abhgupta@redhat.com)
- UPSTREAM: Updating priority function weight based on specified configuration
  (abhgupta@redhat.com)
- Fix switching between contexts that don't have a namespace explicit
  (contact@fabianofranz.com)
- osc login must check if cert data were provided through flags before saving
  (contact@fabianofranz.com)
- Make test-end-to-end use osc login|project (contact@fabianofranz.com)
- UPSTREAM: fix godep hash from bad restore (pweil@redhat.com)
- Merge pull request #1508 from smarterclayton/fix_e2e_message
  (dmcphers+openshiftbot@redhat.com)
- Merge pull request #1426 from deads2k/deads-expose-auth-config
  (dmcphers+openshiftbot@redhat.com)
- Automatic commit of package [openshift] release [0.4.2.0].
  (sdodson@redhat.com)
- Merge remote-tracking branch 'upstream/pr/1309' (sdodson@redhat.com)
- Merge remote-tracking branch 'upstream/master' (sdodson@redhat.com)
- Merge pull request #1506 from bparees/build_ui
  (dmcphers+openshiftbot@redhat.com)
- Add deprecation warnings for OAUTH envvars (jliggitt@redhat.com)
- expose oauth config in config (deads@redhat.com)
- Merge pull request #1519 from pweil-/rebase_final
  (dmcphers+openshiftbot@redhat.com)
- print from repo info for sti builds (bparees@redhat.com)
- Merge pull request #1487 from kargakis/bug-fix
  (dmcphers+openshiftbot@redhat.com)
- rebase refactoring (pweil@redhat.com)
- UPSTREAM: eliminate fallback to root command when another command is
  explicitly requested (deads@redhat.com)
- UPSTREAM: Tone down logging in Kubelet for cAdvisor being dead
  (ccoleman@redhat.com)
- UPSTREAM: Make setSelfLink not bail out (ccoleman@redhat.com)
- UPSTREAM: need to make sure --help flags is registered before calling pflag
  (contact@fabianofranz.com)
- UPSTREAM: Disable UIs for Kubernetes and etcd (ccoleman@redhat.com)
- UPSTREAM: Disable systemd activation for DNS (ccoleman@redhat.com)
- UPSTREAM: Handle missing resolv.conf (ccoleman@redhat.com)
- UPSTREAM: Remove cadvisor_mock.go (ccoleman@redhat.com)
- bump(github.com/GoogleCloudPlatform/kubernetes):f057a25b5d37a496c1ce25fbe1dc1
  b1971266240 (pweil@redhat.com)
- Merge pull request #1505 from jwforres/upstream_label_filter
  (dmcphers+openshiftbot@redhat.com)
- Bug 1206109 - build-chain: Set tags correctly
  (kargakis@users.noreply.github.com)
- Merge pull request #1510 from smarterclayton/support_headless_dns
  (dmcphers+openshiftbot@redhat.com)
- new-app: Avoid extra declaration (kargakis@users.noreply.github.com)
- Moved LabelSelector and LabelFilter to their own bower component
  (jforrest@redhat.com)
- Wrap describe command (kargakis@users.noreply.github.com)
- Merge pull request #1492 from bparees/describer
  (dmcphers+openshiftbot@redhat.com)
- Add extra tests for DNS and prepare for Headless services
  (ccoleman@redhat.com)
- Merge pull request #1498 from soltysh/quiet_push
  (dmcphers+openshiftbot@redhat.com)
- DRYed test cases: clarified recursion check (somalley@redhat.com)
- Support headless services via DNS, fix base queries (ccoleman@redhat.com)
- Merge pull request #1493 from mfojtik/fix_cm_panic
  (dmcphers+openshiftbot@redhat.com)
- add tag info to buildparameter output (bparees@redhat.com)
- Merge pull request #1491 from kargakis/typo
  (dmcphers+openshiftbot@redhat.com)
- Merge pull request #1502 from smarterclayton/handle_server_auth_errors
  (dmcphers+openshiftbot@redhat.com)
- Console now on /console (ccoleman@redhat.com)
- Move common template labels out of the objects description field
  (ccoleman@redhat.com)
- Merge pull request #1503 from fabianofranz/issues_1200
  (dmcphers+openshiftbot@redhat.com)
- Merge pull request #1450 from liggitt/split_identity
  (dmcphers+openshiftbot@redhat.com)
- Merge pull request #1500 from deads2k/deads-eliminate-security-on-docker-
  startup (dmcphers+openshiftbot@redhat.com)
- Make docker push quiet in builders (maszulik@redhat.com)
- Handle unexpected server errors more thoroughly in RequestToken
  (ccoleman@redhat.com)
- Merge pull request #1495 from deads2k/deads-fix-relative-paths
  (dmcphers+openshiftbot@redhat.com)
- Merge pull request #1454 from deads2k/deads-cleanup-admin-commands
  (dmcphers+openshiftbot@redhat.com)
- Merge pull request #1486 from codnee/master
  (dmcphers+openshiftbot@redhat.com)
- Issue 1200: use single quotes when printing usage for string flags
  (contact@fabianofranz.com)
- Comments (jliggitt@redhat.com)
- Lock down *min dependencies (jliggitt@redhat.com)
- Split identity and user objects (jliggitt@redhat.com)
- add how to disable security to the readme (deads@redhat.com)
- UPSTREAM: Fix namespace on delete (jliggitt@redhat.com)
- UPSTREAM: Ensure no namespace on create/update root scope types
  (jliggitt@redhat.com)
- relativize paths for master config (deads@redhat.com)
- clean up admin commands (deads@redhat.com)
- Fix panic when Source is not specified in CustomBuild (mfojtik@redhat.com)
- new-app: Fix typo (kargakis@users.noreply.github.com)
- Make 'osc project' use the provided io.Writer (d4rkn35t0@gmail.com)
- Remove hard-coded padding (jliggitt@redhat.com)
- Merge pull request #1476 from derekwaynecarr/cache_updates
  (dmcphers+openshiftbot@redhat.com)
- Merge pull request #1470 from derekwaynecarr/ns_delete
  (dmcphers+openshiftbot@redhat.com)
- Merge pull request #1463 from pmorie/typo (dmcphers+openshiftbot@redhat.com)
- Merge pull request #1474 from bparees/builddescribe
  (dmcphers+openshiftbot@redhat.com)
- Merge remote-tracking branch 'upstream/master' (sdodson@redhat.com)
- Merge pull request #1275 from soltysh/build_rework
  (dmcphers+openshiftbot@redhat.com)
- Merge pull request #1478 from kargakis/bug-fix
  (dmcphers+openshiftbot@redhat.com)
- Merge pull request #1473 from jwforres/warning_terminating_projects
  (dmcphers+openshiftbot@redhat.com)
- Make service dependencies considerably more strict (sdodson@redhat.com)
- Show warning on terminating projects and disable Create button
  (jforrest@redhat.com)
- Test build-chain in hack/test-cmd (kargakis@users.noreply.github.com)
- Bug 1206419 - Handle empty namespace slice plus message fix
  (kargakis@users.noreply.github.com)
- Adding the the kubernetes and (future) openshift services to the list of
  Master server names (bleanhar@redhat.com)
- Fixed problems with deployment tests (maszulik@redhat.com)
- Move build generation logic to new endpoints (maszulik@redhat.com)
- Copying Build Labels into build Pod. (maszulik@redhat.com)
- Issue #333, #528 - add number to builds (maszulik@redhat.com)
- Issue #408 - Remove PodName from Build object (maszulik@redhat.com)
- Merge pull request #1257 from deads2k/deads-eliminate-cobra-fallback-to-root
  (dmcphers+openshiftbot@redhat.com)
- add-user became add-role-to-user (ccoleman@redhat.com)
- Move to upstream list/watch (decarr@redhat.com)
- Merge remote-tracking branch 'upstream/master' (sdodson@redhat.com)
- Merge pull request #1471 from jwforres/update_readmes
  (dmcphers+openshiftbot@redhat.com)
- show buildconfig in describe output (bparees@redhat.com)
- Update all references to the console on port 8444 (jforrest@redhat.com)
- Merge pull request #1459 from abhgupta/abhgupta-dev
  (dmcphers+openshiftbot@redhat.com)
- Merge pull request #1458 from jwforres/unify_assets
  (dmcphers+openshiftbot@redhat.com)
- Implement scaffolding to purge project content on deletion
  (decarr@redhat.com)
- Merge pull request #1449 from deads2k/deads-absolutize-backstep-references
  (dmcphers+openshiftbot@redhat.com)
- Asset changes needed to support a non / context root.  Global redirect to
  asset server or dump of api paths when / is requested. (jforrest@redhat.com)
- Initial changes to support console being served from same port as API or as
  its own server on a separate port (jliggitt@redhat.com)
- Merge pull request #1464 from kargakis/ict-validation-fix
  (dmcphers+openshiftbot@redhat.com)
- Drop From field validation check (kargakis@users.noreply.github.com)
- Make overwrite-policy require confirmation (ccoleman@redhat.com)
- Add an official 'openshift admin' command (ccoleman@redhat.com)
- Merge pull request #1466 from mfojtik/build_secret_test
  (dmcphers+openshiftbot@redhat.com)
- UPSTREAM: eliminate fallback to root command when another command is
  explicitly requested (deads@redhat.com)
- Add unit tests for PushSecretName (mfojtik@redhat.com)
- Bug 1206109 - Default empty tag slice to 'latest'
  (kargakis@users.noreply.github.com)
- Merge pull request #1436 from smarterclayton/no_session_fail
  (dmcphers+openshiftbot@redhat.com)
- Merge pull request #1413 from kargakis/fix-default-namespace
  (dmcphers+openshiftbot@redhat.com)
- Merge pull request #1448 from derekwaynecarr/ns_delete
  (dmcphers+openshiftbot@redhat.com)
- Merge remote-tracking branch 'upstream/master' (sdodson@redhat.com)
- Fix typo (pmorie@gmail.com)
- Specifying the correct kubeconfig file for the minions in a cluster
  (abhgupta@redhat.com)
- Merge pull request #1437 from deads2k/deads-fix-missing-serialization
  (dmcphers+openshiftbot@redhat.com)
- Merge pull request #1455 from abhgupta/abhgupta-dev
  (dmcphers+openshiftbot@redhat.com)
- fix missing serialization tag (deads@redhat.com)
- master and node config files should not contain backsteps (deads@redhat.com)
- Merge pull request #1452 from deads2k/deads-return-forbidden-api-object
  (dmcphers+openshiftbot@redhat.com)
- Add a client cache and remove log.Fatal behavior from session ended
  (ccoleman@redhat.com)
- UPSTREAM: Tone down logging in Kubelet for cAdvisor being dead
  (ccoleman@redhat.com)
- hack/test-cmd.sh is flaky on macs (ccoleman@redhat.com)
- Merge pull request #1453 from mfojtik/build_secret_followup
  (dmcphers+openshiftbot@redhat.com)
- build-chain: Fix default namespace setup (kargakis@users.noreply.github.com)
- Removing --master flag from the openshift-node service (abhgupta@redhat.com)
- Inherit LOGLEVEL in Build pods from OpenShift (mfojtik@redhat.com)
- Require to have 'dockercfg' Secret data for PushSecretName
  (mfojtik@redhat.com)
- Merge pull request #1411 from mfojtik/build_secrets
  (dmcphers+openshiftbot@redhat.com)
- return a forbidden api status object (deads@redhat.com)
- Merge pull request #1422 from smarterclayton/fix_login_messages
  (dmcphers+openshiftbot@redhat.com)
- tidy up MasterConfig getter location (deads@redhat.com)
- Expand validation and status spec (ironcladlou@gmail.com)
- Allow to specify PushSecretName in BuildConfig Output (mfojtik@redhat.com)
- Issue 1349 - osc project supports switching by context name
  (contact@fabianofranz.com)
- Expose project status from underlying namespace (decarr@redhat.com)
- Merge pull request #1439 from smarterclayton/test_pod_describe
  (dmcphers+openshiftbot@redhat.com)
- Test pod describe in hack/test-cmd.sh (ccoleman@redhat.com)
- Merge pull request #1432 from bparees/imagerefs2
  (dmcphers+openshiftbot@redhat.com)
- Merge pull request #1440 from pweil-/missing-policy-json
  (dmcphers+openshiftbot@redhat.com)
- Merge pull request #1438 from mrunalp/reaper_fix
  (dmcphers+openshiftbot@redhat.com)
- Merge pull request #1427 from pmorie/cleanup
  (dmcphers+openshiftbot@redhat.com)
- Improve the general message flow for login (ccoleman@redhat.com)
- add missing json def (pweil@redhat.com)
- Merge pull request #1435 from deads2k/deads-remove-stupid-default
  (dmcphers+openshiftbot@redhat.com)
- reaper: Use NOHANG pattern instead of waiting for all children.
  (mrunalp@gmail.com)
- Exposing the scheduler config file option (abhgupta@redhat.com)
- eliminate bad defaults in create-kubeconfig (deads@redhat.com)
- Added image repository reference From field to STIBuildStrategy
  (yinotaurus@gmail.com)
- Merge pull request #1423 from sspeiche/bug1196138
  (dmcphers+openshiftbot@redhat.com)
- Merge remote-tracking branch 'upstream/pr/1417' (sdodson@redhat.com)
- Merge remote-tracking branch 'origin-upstream/master' (sdodson@redhat.com)
- Merge pull request #1398 from deads2k/deads-create-node-config-command
  (dmcphers+openshiftbot@redhat.com)
- Revert "Added image repository reference From field to STIBuildStrategy"
  (ccoleman@redhat.com)
- create-node-config command (deads@redhat.com)
- Remove old geard docs (pmorie@gmail.com)
- Added image repository reference From field to STIBuildStrategy
  (yinotaurus@gmail.com)
- Bug 1196138 add newline char for: openshift ex router and registry, output
  (sspeiche@redhat.com)
- Make service dependencies considerably more strict (sdodson@redhat.com)
- Merge pull request #1224 from ironcladlou/post-deployment-hook-proposal
  (dmcphers+openshiftbot@redhat.com)
- Merge remote-tracking branch 'origin-upstream/master' (sdodson@redhat.com)
- Introduce deployment hook proposal (ironcladlou@gmail.com)
- Merge pull request #1414 from deads2k/deads-fix-infinite-recursion
  (dmcphers+openshiftbot@redhat.com)
- delegate to kube method for unknown resource kinds (deads@redhat.com)
- Merge pull request #1403 from ncdc/add-virtual-image-resources
  (dmcphers+openshiftbot@redhat.com)
- Merge pull request #1408 from kargakis/vet-pkg
  (dmcphers+openshiftbot@redhat.com)
- Merge pull request #1407 from smarterclayton/fix_profiling
  (dmcphers+openshiftbot@redhat.com)
- Merge pull request #1384 from ncdc/copy-IR-annotations-to-images
  (dmcphers+openshiftbot@redhat.com)
- Merge pull request #1400 from ncdc/fix-v2-registry-secure
  (dmcphers+openshiftbot@redhat.com)
- Merge pull request #1229 from kargakis/output-dep
  (dmcphers+openshiftbot@redhat.com)
- Output build dependencies of a specific image repository
  (kargakis@users.noreply.github.com)
- add rule to allow self-subject access reviews (deads@redhat.com)
- go vet pkg (kargakis@users.noreply.github.com)
- bump(github.com/awalterschulze/gographviz):20d1f693416d9be045340150094aa42035
  a41c9e (kargakis@users.noreply.github.com)
- Merge pull request #1409 from smarterclayton/fix_travis_build
  (dmcphers+openshiftbot@redhat.com)
- Merge pull request #1376 from kargakis/godeps
  (dmcphers+openshiftbot@redhat.com)
- Remove GOFLAGS arguments from Makefile (ccoleman@redhat.com)
- Force OPENSHIFT_PROFILE to be tested (ccoleman@redhat.com)
- Fix web profiling (ccoleman@redhat.com)
- Merge pull request #1401 from bparees/nonrun_builds
  (dmcphers+openshiftbot@redhat.com)
- Merge pull request #1330 from sg00dwin/testing-dev
  (dmcphers+openshiftbot@redhat.com)
- Merge pull request #1385 from jwforres/build_duration
  (dmcphers+openshiftbot@redhat.com)
- ImageStreamImage/ImageRepositoryTag virtual rsrcs (agoldste@redhat.com)
- Merge remote-tracking branch 'origin-upstream/master' (sdodson@redhat.com)
- Merge pull request #1397 from deads2k/deads-fix-node-kubeconfig
  (dmcphers+openshiftbot@redhat.com)
- handle case where we have no build start time (bparees@redhat.com)
- add validation calls when we delegate cert commands (deads@redhat.com)
- pass master and public-master urls to create-all-certs (deads@redhat.com)
- make test-cmd more reliable on travis by pre-minting certs (deads@redhat.com)
- Use semantic deep equal for comparison (ccoleman@redhat.com)
- Refactor 12 (ccoleman@redhat.com)
- Fixed buildlogs (maszulik@redhat.com)
- Add info messages for end-to-end (ccoleman@redhat.com)
- Convert travis to make check-test (ccoleman@redhat.com)
- Refactor 11 (ccoleman@redhat.com)
- Kubelet health check fails when not sent to hostname (ccoleman@redhat.com)
- Ensure integration tests run when Docker is not available
  (ccoleman@redhat.com)
- Add check-test in between check and test (ccoleman@redhat.com)
- Remove debug logging from image controller (ccoleman@redhat.com)
- Refactor 10 (ccoleman@redhat.com)
- Refactor 9 (ccoleman@redhat.com)
- Refactor 8 (ccoleman@redhat.com)
- Refactor 7 (ccoleman@redhat.com)
- Refactor 6 (ccoleman@redhat.com)
- Refactor 5 (ccoleman@redhat.com)
- Refactor 4 (ccoleman@redhat.com)
- Refactor 3 (ccoleman@redhat.com)
- Refactor 2 (ccoleman@redhat.com)
- Refactor 1 (ccoleman@redhat.com)
- UPSTREAM: Remove global map from healthz (ccoleman@redhat.com)
- UPSTREAM: Lazily init systemd for code that includes cadvisor but doesn't use
  it (ccoleman@redhat.com)
- UPSTREAM: Make setSelfLink not bail out (ccoleman@redhat.com)
- UPSTREAM: need to make sure --help flags is registered before calling pflag
  (contact@fabianofranz.com)
- UPSTREAM: Disable UIs for Kubernetes and etcd (ccoleman@redhat.com)
- UPSTREAM: Disable systemd activation for DNS (ccoleman@redhat.com)
- UPSTREAM: Handle missing resolv.conf (ccoleman@redhat.com)
- UPSTREAM: Remove cadvisor_mock.go (ccoleman@redhat.com)
- bump(github.com/GoogleCloudPlatform/kubernetes):c5f73516b677434d9cce7d07e460b
  b712c85e00b (ccoleman@redhat.com)
- Fix how OPENSHIFT_INSECURE is parsed (agoldste@redhat.com)
- Unset KUBECONFIG prior to hack/test-cmd.sh (ccoleman@redhat.com)
- Add build duration to web console (jforrest@redhat.com)
- Merge pull request #1396 from mfojtik/testutil
  (dmcphers+openshiftbot@redhat.com)
- Group all build extended tests into one file (mfojtik@redhat.com)
- Unify 'testutil' as package name in tests (mfojtik@redhat.com)
- Add test-extended.sh into Makefile (mfojtik@redhat.com)
- Merge pull request #1344 from ncdc/v2-registry
  (dmcphers+openshiftbot@redhat.com)
- Merge pull request #1389 from deads2k/deads-allow-leading-slash
  (dmcphers+openshiftbot@redhat.com)
- Add v2 registry (agoldste@redhat.com)
- UPSTREAM: use docker's ParseRepositoryTag when pulling images
  (agoldste@redhat.com)
- bump(docker/docker):c1639a7e4e4667e25dd8c39eeccb30b8c8fc6357
  (agoldste@redhat.com)
- bump(docker/distribution):70560cceaf3ca9f99bfb2d6e84312e05c323df8b
  (agoldste@redhat.com)
- bump(Sirupsen/logrus):2cea0f0d141f56fae06df5b813ec4119d1c8ccbd
  (agoldste@redhat.com)
- Merge pull request #1391 from mfojtik/prepush_extended_image
  (dmcphers+openshiftbot@redhat.com)
- Merge pull request #1387 from bparees/canceled_duration
  (dmcphers+openshiftbot@redhat.com)
- Pre-push ruby image for extended tests (mfojtik@redhat.com)
- handle trailing slashes (deads@redhat.com)
- Rework ui presentation and markup for builds view. Inclusion of noscript
  messages. Fix flex mixin which had ie 10 issue (sgoodwin@redhat.com)
- describe canceled build duration (bparees@redhat.com)
- Merge pull request #1369 from deads2k/deads-create-more-certs
  (dmcphers+openshiftbot@redhat.com)
- Copy ImageRepository annotations to image (agoldste@redhat.com)
- add create-client command (deads@redhat.com)
- add identities for router and registry (deads@redhat.com)
- Merge pull request #1378 from deads2k/deads-fix-login-test
  (dmcphers+openshiftbot@redhat.com)
- Merge pull request #1381 from mfojtik/fix_extended
  (dmcphers+openshiftbot@redhat.com)
- make login test avoid default kubeconfig chain (deads@redhat.com)
- Merge pull request #1366 from
  fabianofranz/rebase_kube_loader_with_multiple_config_files
  (dmcphers+openshiftbot@redhat.com)
- Merge remote-tracking branch 'origin-upstream/master' (sdodson@redhat.com)
- Merge pull request #1382 from csrwng/custombuild_imagerepo
  (dmcphers+openshiftbot@redhat.com)
- Merge pull request #1298 from sdodson/increase-master-startup
  (dmcphers+openshiftbot@redhat.com)
- Fix typo in extended docker test (mfojtik@redhat.com)
- Add dockerImageRepository to sample custom builder image repo
  (cewong@redhat.com)
- Removed copies of util.DefaultClientConfig (contact@fabianofranz.com)
- Fix panic during timeout (ironcladlou@gmail.com)
- Rebasing upstream to allow any number of kubeconfig files
  (contact@fabianofranz.com)
- UPSTREAM: allow any number of kubeconfig files (contact@fabianofranz.com)
- Reworked integration tests and added extended tests (mfojtik@redhat.com)
- Add ./hack/test-extended.sh (mfojtik@redhat.com)
- bump(github.com/matttproud/golang_protobuf_extensions/ext):ba7d65ac66e9da93a7
  14ca18f6d1bc7a0c09100c (kargakis@users.noreply.github.com)
- auto-provision policy bindings for bootstrapping (deads@redhat.com)
- properly handle missing policy document (deads@redhat.com)
- Merge pull request #1326 from bparees/build_completion_time
  (dmcphers+openshiftbot@redhat.com)
- Merge pull request #1372 from fabianofranz/issues_1348
  (dmcphers+openshiftbot@redhat.com)
- Issue 1348 - add support to expose persistent flags in help
  (contact@fabianofranz.com)
- Merge pull request #1328 from mnagy/e2e_database_test
  (dmcphers+openshiftbot@redhat.com)
- Merge pull request #1365 from jwforres/logger
  (dmcphers+openshiftbot@redhat.com)
- Merge pull request #1362 from deads2k/deads-use-master-constant
  (dmcphers+openshiftbot@redhat.com)
- Merge pull request #1329 from mnagy/sample_app_mysql
  (dmcphers+openshiftbot@redhat.com)
- Merge pull request #1367 from liggitt/master_ip
  (dmcphers+openshiftbot@redhat.com)
- Query the sample app during e2e to make sure MySQL responds
  (nagy.martin@gmail.com)
- Merge pull request #1354 from csrwng/fix_readme
  (dmcphers+openshiftbot@redhat.com)
- Merge pull request #1322 from sallyom/addtesting
  (dmcphers+openshiftbot@redhat.com)
- Make console logging be enabled/disabled with log levels and scoped loggers
  (jforrest@redhat.com)
- Merge pull request #1368 from TomasTomecek/docs-describe-user-creation
  (dmcphers+openshiftbot@redhat.com)
- use bootstrap policy constants for namespace and role default
  (deads@redhat.com)
- Set master IP correctly when starting kubernetes (jliggitt@redhat.com)
- Merge pull request #1355 from deads2k/deads-write-bootstrap-config
  (dmcphers+openshiftbot@redhat.com)
- added test case for empty name argument (somalley@redhat.com)
- examples, docs: describe user creation thoroughly (ttomecek@redhat.com)
- separate out bootstrap policy (deads@redhat.com)
- Merge pull request #1265 from liggitt/remove_docker_ip
  (dmcphers+openshiftbot@redhat.com)
- Merge pull request #1360 from fabianofranz/issues_1356
  (dmcphers+openshiftbot@redhat.com)
- Remove docker IP from certs (jliggitt@redhat.com)
- Issue 1356 - setup should either save cert file or data
  (contact@fabianofranz.com)
- add completion time field to builds (bparees@redhat.com)
- Fix create-server-cert --signer-signer-{cert,key,serial} stutter
  (sdodson@redhat.com)
- Use new openshift/mysql-55-centos7 image for sample-app
  (nagy.martin@gmail.com)
- Change BindAddrArg to ListenArg (jliggitt@redhat.com)
- Fix grammar in README (cewong@redhat.com)
- Restore ability to run in http (jliggitt@redhat.com)
- Merge pull request #1340 from liggitt/config
  (dmcphers+openshiftbot@redhat.com)
- Group node certs under a single directory (jliggitt@redhat.com)
- Initial config validation (jliggitt@redhat.com)
- Merge pull request #1347 from fabianofranz/bugs_1202672
  (dmcphers+openshiftbot@redhat.com)
- Merge pull request #1346 from ncdc/master (dmcphers+openshiftbot@redhat.com)
- Bug 1202672 - handle osc project without argument and no namespace set
  (contact@fabianofranz.com)
- Merge pull request #1303 from smarterclayton/add_docker_controller
  (dmcphers+openshiftbot@redhat.com)
- UPSTREAM: remove exec ARGS log message (agoldste@redhat.com)
- Merge remote-tracking branch 'origin-upstream/master' (sdodson@redhat.com)
- Merge pull request #1280 from ncdc/exec-port-forward
  (dmcphers+openshiftbot@redhat.com)
- Call sdNotify as soon as we've started OpenShift API server or node
  (sdodson@redhat.com)
- Make file references in config relative to config files (jliggitt@redhat.com)
- Merge pull request #1333 from soltysh/issue1317
  (dmcphers+openshiftbot@redhat.com)
- Preserve tag when v1 pull by id is possible (agoldste@redhat.com)
- Change how tags and status events are recorded (ccoleman@redhat.com)
- Use the dockerImageReference tag when pushed (ccoleman@redhat.com)
- Add an initial importer for Image Repositories (ccoleman@redhat.com)
- Add osc exec and port-forward commands (agoldste@redhat.com)
- Issue1317 - Added error logging to webhook controller (maszulik@redhat.com)
- Merge pull request #1247 from deads2k/deads-intermediate-config
  (dmcphers+openshiftbot@redhat.com)
- Merge pull request #1334 from fabianofranz/bugs_1202686
  (dmcphers+openshiftbot@redhat.com)
- Merge pull request #1332 from jwforres/temp_fix_catalog
  (dmcphers+openshiftbot@redhat.com)
- Merge pull request #1325 from jwforres/error_handling
  (dmcphers+openshiftbot@redhat.com)
- Bug 1202686 - fixes forbidden error detection (contact@fabianofranz.com)
- add serializeable start config (deads@redhat.com)
- Error handling for web console, adds notification service and limits
  websocket re-connection retries (jforrest@redhat.com)
- Remove unwanted ng-if check from template catalog (jforrest@redhat.com)
- Minor message improvement (contact@fabianofranz.com)
- Add a forced version tagger for --use-version (sdodson@redhat.com)
- Teach our tito tagger to use vX.Y.Z tags (sdodson@redhat.com)
- Update specfile to 0.4.1 (sdodson@redhat.com)
- Generation command tests (cewong@redhat.com)
- Project is not required for a successful login (contact@fabianofranz.com)
- Introducing client login and setup - 'osc login' (contact@fabianofranz.com)
- Introducing client projects switching - 'osc project'
  (contact@fabianofranz.com)
- UPSTREAM: loader allows multiple sets of loading rules
  (contact@fabianofranz.com)
- Merge remote-tracking branch 'origin-upstream/master' (sdodson@redhat.com)
- Merge pull request #1319 from sdodson/bump-timeoutstartsec-300s
  (dmcphers+openshiftbot@redhat.com)
- Temporary fix to bump timeout to 300s (sdodson@redhat.com)
- Speed up installation of etcd (mfojtik@redhat.com)
- Merge pull request #1307 from smarterclayton/resolve_wildcard
  (dmcphers+openshiftbot@redhat.com)
- Merge pull request #1313 from kargakis/remove-import-comment
  (dmcphers+openshiftbot@redhat.com)
- Handle wildcard resolution of services (ccoleman@redhat.com)
- Remove commented imports (kargakis@users.noreply.github.com)
- Merge pull request #1311 from kargakis/better-tests
  (dmcphers+openshiftbot@redhat.com)
- Make tests for the Docker parser more robust
  (kargakis@users.noreply.github.com)
- Allow test of only master to start successfully (ccoleman@redhat.com)
- Remove excessive logging (ccoleman@redhat.com)
- Tease apart separate concerns in RetryController (ccoleman@redhat.com)
- UPSTREAM: Don't hang when registering zero nodes (ccoleman@redhat.com)
- UPSTREAM: Temporarily relax annotations further (ccoleman@redhat.com)
- Merge pull request #1308 from smarterclayton/fix_dns_integration_test
  (dmcphers+openshiftbot@redhat.com)
- Always use port 8053 in integration tests (ccoleman@redhat.com)
- Merge pull request #1235 from pweil-/router-paths
  (dmcphers+openshiftbot@redhat.com)
- Merge pull request #1294 from ncdc/use-image-repo-image-refs
  (dmcphers+openshiftbot@redhat.com)
- Merge pull request #1306 from kargakis/add-client-method
  (dmcphers+openshiftbot@redhat.com)
- Merge pull request #1304 from soltysh/import_cleaning
  (dmcphers+openshiftbot@redhat.com)
- Merge pull request #1263 from smarterclayton/fix_location_of_dns_default
  (dmcphers+openshiftbot@redhat.com)
- Merge pull request #1295 from smarterclayton/run_without_address
  (dmcphers+openshiftbot@redhat.com)
- Add DockerImageReference type (agoldste@redhat.com)
- cancel-build: Use BuildLogs client method (kargakis@users.noreply.github.com)
- ose-haproxy-router: Run yum clean all to keep image smaller
  (sdodson@redhat.com)
- Removed extra tools imports (soltysh@gmail.com)
- Consolidate image reference generation/lookup (agoldste@redhat.com)
- path based ACLs (pweil@redhat.com)
- Merge pull request #1256 from smarterclayton/extra_provision
  (dmcphers+openshiftbot@redhat.com)
- Merge pull request #1291 from ramr/hostgen (dmcphers+openshiftbot@redhat.com)
- Merge pull request #1266 from csrwng/bug_119409
  (dmcphers+openshiftbot@redhat.com)
- Add additional items to vm-provision-full (ccoleman@redhat.com)
- Switch default route dns suffix to "router.default.local" (smitram@gmail.com)
- Fixes to route allocator plugin PR as per @smarterclayton comments.
  (smitram@gmail.com)
- Add simple shard allocator plugin to autogenerate host names for routes based
  on service and namespace and hook it into the route processing [GOFM].
  (smitram@gmail.com)
- Merge pull request #1290 from csrwng/fix_newapp_nodejs_builder
  (dmcphers+openshiftbot@redhat.com)
- Merge pull request #1223 from ncdc/image-repo-tag-history
  (dmcphers+openshiftbot@redhat.com)
- Merge pull request #1292 from bparees/check_template
  (dmcphers+openshiftbot@redhat.com)
- Various image updates (agoldste@redhat.com)
- Merge pull request #1299 from deads2k/deads-fix-build-follow
  (dmcphers+openshiftbot@redhat.com)
- fix start-build follow to stop following eventually (deads@redhat.com)
- Need more detail for contributing to v3 web console, started an architecture
  section (jforrest@redhat.com)
- Merge pull request #1276 from kargakis/minor-fix
  (dmcphers+openshiftbot@redhat.com)
- Add save-images.sh that saves docker images to your home directory
  (sdodson@redhat.com)
- Docker 1.4.1 will not overwrite a tag without the -f flag
  (sdodson@redhat.com)
- Merge pull request #1281 from deads2k/deads-add-openshift-image-role
  (dmcphers+openshiftbot@redhat.com)
- Add more visual separation between builds, add copy to clipboard for webhook
  URLs (jforrest@redhat.com)
- integration test (deads@redhat.com)
- comments 2 (deads@redhat.com)
- check if template exists (bparees@redhat.com)
- Fix temporary platform builder image names for generation tools
  (cewong@redhat.com)
- Merge pull request #1264 from mrunalp/reaper
  (dmcphers+openshiftbot@redhat.com)
- openshift-0.4.1-0 (sdodson@redhat.com)
- Merge remote-tracking branch 'origin-upstream/master' (sdodson@redhat.com)
- Provide both a host and guest profile (sdodson@redhat.com)
- comments 1 (deads@redhat.com)
- allow bootstrap policy to span namespaces (deads@redhat.com)
- Merge pull request #1277 from
  jwforres/bug_1200346_include_multiplier_in_quota_comp
  (dmcphers+openshiftbot@redhat.com)
- Merge pull request #1278 from deads2k/deads-make-forbidden-more-useful
  (dmcphers+openshiftbot@redhat.com)
- Merge pull request #1187 from deads2k/deads-add-gets-lists
  (dmcphers+openshiftbot@redhat.com)
- Fix bindata for rework page structure to use flexbox so that sidebar columns
  extend (jforrest@redhat.com)
- Bug 1200346 - need to convert quota values including SI prefixes for
  comparisions (jforrest@redhat.com)
- role and rolebinding printers and describers (deads@redhat.com)
- add role and rolebinding gets and lists (deads@redhat.com)
- Bug 1200684: Retrieve logs from failed builds
  (kargakis@users.noreply.github.com)
- add detail to forbidden message (deads@redhat.com)
- Rework page structure to use flexbox so that sidebar columns extend without
  dynamically setting height Adjustments to project-nav, primarily the label-
  selector so that it doesn't wrap and tighten up the look.
  (sgoodwin@redhat.com)
- Adds reaping capability to openshift. (mrunalp@gmail.com)
- Allow OpenShift to start on an airplane (ccoleman@redhat.com)
- UPSTREAM: Handle missing resolv.conf (ccoleman@redhat.com)
- Merge pull request #1259 from sallyom/sample_app_doc_update
  (dmcphers+openshiftbot@redhat.com)
- Remove self closing tags (jliggitt@redhat.com)
- Merge pull request #1269 from mfojtik/process_stored_template
  (dmcphers+openshiftbot@redhat.com)
- added notes for Vagrant users in sample-app README doc (somalley@redhat.com)
- Merge pull request #1267 from soltysh/conversion_fix
  (dmcphers+openshiftbot@redhat.com)
- Allow stored templates to be referenced from osc process (mfojtik@redhat.com)
- DNS default check should not be in server.Config (ccoleman@redhat.com)
- Move glog.Fatal to error propagation (jliggitt@redhat.com)
- Add cert validation options to requestheader (jliggitt@redhat.com)
- Make sure we don't swallow errors from inner Convert calls
  (maszulik@redhat.com)
- Bug 119409 - fix source URI generated by new-app (cewong@redhat.com)
- Merge pull request #1258 from pweil-/make-integration
  (dmcphers+openshiftbot@redhat.com)
- Merge pull request #1219 from sdodson/bump-sti-image-builder
  (dmcphers+openshiftbot@redhat.com)
- Merge pull request #1254 from smarterclayton/dns
  (dmcphers+openshiftbot@redhat.com)
- Management Console - Create from template (cewong@redhat.com)
- Merge remote-tracking branch 'origin-upstream/master' (sdodson@redhat.com)
- Merge pull request #1240 from soltysh/issue941
  (dmcphers+openshiftbot@redhat.com)
- remove test-integration.sh from make test.  Resolves #1255 (pweil@redhat.com)
- Fixed URLs for webhooks presented in osc describe (maszulik@redhat.com)
- Add DNS support to OpenShift (ccoleman@redhat.com)
- UPSTREAM: Disable systemd activation for DNS (ccoleman@redhat.com)
- bump(github.com/skynetservices/skydns):f18bd625a71b5d013b6e6288d1c7ec8796a801
  88 (ccoleman@redhat.com)
- Make it easy to export certs to curl (ccoleman@redhat.com)
- Merge pull request #1253 from kargakis/cli-usage
  (dmcphers+openshiftbot@redhat.com)
- Merge pull request #1048 from derekwaynecarr/enable_quota_on_admission
  (dmcphers+openshiftbot@redhat.com)
- Merge pull request #1159 from kargakis/build-logs
  (dmcphers+openshiftbot@redhat.com)
- Merge pull request #968 from sdodson/alpha-beta
  (dmcphers+openshiftbot@redhat.com)
- Address some cli usage msg inconsistencies
  (kargakis@users.noreply.github.com)
- Remove use of Docker registry code (ccoleman@redhat.com)
- Remove dockerutils (ccoleman@redhat.com)
- UPSTREAM: docker/utils does not need to access autogen (ccoleman@redhat.com)
- Remove fake docker autogen package (ccoleman@redhat.com)
- Merge pull request #1248 from bparees/repo_race
  (dmcphers+openshiftbot@redhat.com)
- create the buildconfig before creating the first imagerepo
  (bparees@redhat.com)
- Only build images during build-cross (ironcladlou@gmail.com)
- Merge pull request #1186 from deads2k/deads-personal-subject-access-review
  (dmcphers+openshiftbot@redhat.com)
- Ensure that we get the latest tags before we build (sdodson@redhat.com)
- Merge pull request #1238 from deads2k/deads-add-redirect-to-viewers
  (dmcphers+openshiftbot@redhat.com)
- Merge pull request #1197 from kargakis/stream-logs
  (dmcphers+openshiftbot@redhat.com)
- add redirect to list of approved verbs (deads@redhat.com)
- Merge pull request #1231 from deads2k/deads-only-resolve-needed
  (dmcphers+openshiftbot@redhat.com)
- only resolve roles for bindings that matter (deads@redhat.com)
- Merge pull request #1233 from pweil-/vagrant-master-addr
  (dmcphers+openshiftbot@redhat.com)
- Merge pull request #1218 from mfojtik/fix_print_parameters
  (dmcphers+openshiftbot@redhat.com)
- Merge pull request #1184 from kargakis/parsing
  (dmcphers+openshiftbot@redhat.com)
- Implement logs streaming option when starting a build
  (kargakis@users.noreply.github.com)
- Merge pull request #1225 from liggitt/build_compare_tag_and_namespace
  (dmcphers+openshiftbot@redhat.com)
- Turn on quota related admission control plug-ins (decarr@redhat.com)
- use master ip address so that minions can reach master in multi-node setup.
  (pweil@redhat.com)
- allow current-user subjectaccessreview (deads@redhat.com)
- Use Docker parser when manipulating Dockerfiles
  (kargakis@users.noreply.github.com)
- Fix broken --parameters switch for process (mfojtik@redhat.com)
- Add test to exercise invalid parameter in Template (mfojtik@redhat.com)
- Return error when Template generator failed to generate parameter value
  (mfojtik@redhat.com)
- Merge pull request #1227 from danmcp/master
  (dmcphers+openshiftbot@redhat.com)
- Merge pull request #1194 from bparees/build_errors
  (dmcphers+openshiftbot@redhat.com)
- Fix escaping and value (dmcphers@redhat.com)
- Merge pull request #1205 from jmccormick2001/master
  (dmcphers+openshiftbot@redhat.com)
- Make sure image, namespace, and tag match (jliggitt@redhat.com)
- Merge pull request #1213 from pweil-/router-namespace-serviceunits
  (dmcphers+openshiftbot@redhat.com)
- Merge pull request #1150 from csrwng/bug_1191047
  (dmcphers+openshiftbot@redhat.com)
- retry build errors (bparees@redhat.com)
- Merge pull request #1222 from csrwng/authorize_templates
  (dmcphers+openshiftbot@redhat.com)
- Merge pull request #1204 from sdodson/systemd-notify
  (dmcphers+openshiftbot@redhat.com)
- Fix new-app generation from local source (cewong@redhat.com)
- add namespace to internal route keys (pweil@redhat.com)
- Add templates to list of authorized resources (cewong@redhat.com)
- Merge pull request #1220 from bparees/revert_repo
  (dmcphers+openshiftbot@redhat.com)
- Merge pull request #1183 from kargakis/godeps
  (dmcphers+openshiftbot@redhat.com)
- add export KUBECONFIG to osc create example
  (jeff.mccormick@crunchydatasolutions.com)
- Merge pull request #1055 from nak3/hardcoded-library-path
  (dmcphers+openshiftbot@redhat.com)
- Merge pull request #1178 from mfojtik/fix_bc_labels
  (dmcphers+openshiftbot@redhat.com)
- switch access review users and groups to stringsets (deads@redhat.com)
- add subject access review integration tests (deads@redhat.com)
- Only push latest and the current tag (sdodson@redhat.com)
- Add BuildLogs method on Client (kargakis@users.noreply.github.com)
- Merge pull request #1136 from smarterclayton/rebase_kube
  (dmcphers+openshiftbot@redhat.com)
- Merge pull request #1216 from deads2k/deads-stop-updates-to-refs
  (dmcphers+openshiftbot@redhat.com)
- Switch services to notify (sdodson@redhat.com)
- Add systemd notification on service startup completion (sdodson@redhat.com)
- bump(github.com/coreos/go-systemd): 2d21675230a81a503f4363f4aa3490af06d52bb8
  (sdodson@redhat.com)
- Revert "add annotations to image repos" (bparees@redhat.com)
- Bump sti-image-builder to STI v0.2 (sdodson@redhat.com)
- Bump openshift-0.4-0 (sdodson@redhat.com)
- prevent changes to rolebinding.RoleRef (deads@redhat.com)
- Merge tag 'v0.4' (sdodson@redhat.com)
- Merge pull request #1215 from csrwng/bug_1191960
  (dmcphers+openshiftbot@redhat.com)
- Merge pull request #1210 from kargakis/minor-fix
  (dmcphers+openshiftbot@redhat.com)
- Merge pull request #1212 from liggitt/jenkins
  (dmcphers+openshiftbot@redhat.com)
- Merge pull request #1196 from soltysh/hacking_cleaning
  (dmcphers+openshiftbot@redhat.com)
- Removed hack/config-go.sh from HACKING.md, it's not used anymore.
  (maszulik@redhat.com)
- Bug 1191960 - Remove --master from usage text for ex generate
  (cewong@redhat.com)
- Merge pull request #1182 from deads2k/deads-fix-node-list
  (dmcphers+openshiftbot@redhat.com)
- Update Jenkins example with auth identity (jliggitt@redhat.com)
- Merge pull request #1074 from deads2k/deads-the-big-one
  (dmcphers+openshiftbot@redhat.com)
- fix nodelist defaulting (deads@redhat.com)
- Automatic commit of package [openshift] release [0.3.4-0].
  (sdodson@redhat.com)
- Merge tag 'v0.3.4' (sdodson@redhat.com)
- Remove extra error check (kargakis@users.noreply.github.com)
- Merge pull request #1206 from bparees/image_tags
  (dmcphers+openshiftbot@redhat.com)
- Merge pull request #1133 from pweil-/routes-console
  (dmcphers+openshiftbot@redhat.com)
- add annotations to image repos (bparees@redhat.com)
- Merge pull request #1203 from bparees/int_tests
  (dmcphers+openshiftbot@redhat.com)
- fix osc create example to include cert dir kubconfig parameter
  (jeff.mccormick@crunchydatasolutions.com)
- add routes to services (pweil@redhat.com)
- exit with error if no tests are found (bparees@redhat.com)
- Merge pull request #1202 from csrwng/sample_app_labels
  (dmcphers+openshiftbot@redhat.com)
- Merge pull request #1109 from tdawson/2015-02/haproxy-rpm
  (dmcphers+openshiftbot@redhat.com)
- Add default template label to sample app templates (cewong@redhat.com)
- Fix router integration test (jliggitt@redhat.com)
- Add version command for all binaries/symlinks
  (kargakis@users.noreply.github.com)
- Merge remote-tracking branch 'origin-upstream/master' (sdodson@redhat.com)
- Merge pull request #1195 from smarterclayton/better_integration_output
  (dmcphers+openshiftbot@redhat.com)
- Updating ruby-20 links and image name so they point to new repo and image
  (j.hadvig@gmail.com)
- Better output for integration tests (ccoleman@redhat.com)
- Add RootResourceAccessReview to replace use of empty namespace
  (ccoleman@redhat.com)
- Better output for integration tests (ccoleman@redhat.com)
- UPSTREAM: Validate TCPSocket handler correctly (ccoleman@redhat.com)
- UPSTREAM: Relax constraints on container status while fetching container logs
  (vishnuk@google.com)
- Remove references to old volume source, handle endpoints change
  (ccoleman@redhat.com)
- UPSTREAM: Make setSelfLink not bail out (ccoleman@redhat.com)
- UPSTREAM: special command "help" must be aware of context
  (contact@fabianofranz.com)
- UPSTREAM: need to make sure --help flags is registered before calling pflag
  (contact@fabianofranz.com)
- UPSTREAM: Disable auto-pull when tag is "latest" (ccoleman@redhat.com)
- UPSTREAM: Disable UIs for Kubernetes and etcd (ccoleman@redhat.com)
- UPSTREAM: Add 'release' field to raven-go (ccoleman@redhat.com)
- bump(github.com/GoogleCloudPlatform/kubernetes):6241a211c8f35a6147aa3a0236f68
  0ffa8e11037 (ccoleman@redhat.com)
- bump(github.com/docker/docker):7d2188f9955d3f2002ff8c2e566ef84121de5217
  (kargakis@users.noreply.github.com)
- Wrap some commands to display OpenShift-specific usage msg
  (kargakis@users.noreply.github.com)
- Merge pull request #1192 from bparees/integration
  (dmcphers+openshiftbot@redhat.com)
- support multiple go versions (bparees@redhat.com)
- Merge remote-tracking branch 'origin-upstream/master' (sdodson@redhat.com)
- fix up the jenkins example (bparees@redhat.com)
- Merge pull request #1190 from deads2k/deads-fix-stuck-merge-queue
  (dmcphers+openshiftbot@redhat.com)
- Merge pull request #1188 from deads2k/deads-fix-image-format-flag
  (dmcphers+openshiftbot@redhat.com)
- Merge pull request #1170 from ironcladlou/deploy-retry-refactor
  (dmcphers+openshiftbot@redhat.com)
- Merge pull request #1176 from liggitt/test_ui_bind_address
  (dmcphers+openshiftbot@redhat.com)
- extend the wait time for the project authorization cache (deads@redhat.com)
- Refactor deploy controllers to use RetryController (ironcladlou@gmail.com)
- Specify UI bind address in integration tests (jliggitt@redhat.com)
- reconnect --image (deads@redhat.com)
- Add htpasswd file param (jliggitt@redhat.com)
- Prevent challenging client from looping (jliggitt@redhat.com)
- Simplify auto-grant (jliggitt@redhat.com)
- Merge pull request #1174 from liggitt/project_name_validation
  (dmcphers+openshiftbot@redhat.com)
- Merge tag 'v0.3.3' (sdodson@redhat.com)
- use rpm instead of build haproxy from source (tdawson@redhat.com)
- fix nodelist access for kube master (deads@redhat.com)
- enforce authorization (deads@redhat.com)
- Merge pull request #1173 from liggitt/new_project_add_user
  (dmcphers+openshiftbot@redhat.com)
- Put BuildConfig labels into metadata for sample-app (mfojtik@redhat.com)
- Revert "Support multiple Dockerfiles with custom-docker-builder"
  (bparees@redhat.com)
- Merge pull request #1172 from liggitt/test_osc_list_projects
  (dmcphers+openshiftbot@redhat.com)
- Merge pull request #1163 from ncdc/allow-multiple-tags-with-same-image-id
  (dmcphers+openshiftbot@redhat.com)
- Match project name validation to namespace name validation
  (jliggitt@redhat.com)
- Make "new-project --admin" reuse "add-user" (jliggitt@redhat.com)
- Automatic commit of package [openshift] release [0.3.3-0].
  (sdodson@redhat.com)
- Merge remote-tracking branch 'origin-upstream/master' (sdodson@redhat.com)
- Add test to make sure osc can list new projects (jliggitt@redhat.com)
- Merge pull request #1169 from sdodson/fix-openshift-node-service
  (bleanhar@redhat.com)
- Merge pull request #1167 from jwforres/fix_usage_comparison
  (dmcphers+openshiftbot@redhat.com)
- Explicitly set --kubeconfig when starting node (sdodson@redhat.com)
- let project admins use resource access review (deads@redhat.com)
- Fix Used vs Max quota comparison in web console (jforrest@redhat.com)
- add context namespacing filter (deads@redhat.com)
- Merge pull request #1165 from liggitt/project_auth_cache
  (dmcphers+openshiftbot@redhat.com)
- Re-enable project auth cache, add UI integration test (jliggitt@redhat.com)
- Merge pull request #1091 from ironcladlou/deploy-retries
  (dmcphers+openshiftbot@redhat.com)
- Merge pull request #1153 from jwforres/pod_details
  (dmcphers+openshiftbot@redhat.com)
- Output more details on pod details page in web console (jforrest@redhat.com)
- Allow multiple tags to refer to the same image (agoldste@redhat.com)
- Add controller retry support scaffolding (ironcladlou@gmail.com)
- Merge pull request #1156 from liggitt/start_config
  (dmcphers+openshiftbot@redhat.com)
- Merge pull request #1116 from pweil-/router-live-probe
  (dmcphers+openshiftbot@redhat.com)
- UPSTREAM: Support AddIfNotPresent function (ironcladlou@gmail.com)
- Fix TLS EOF errors in log at start (jliggitt@redhat.com)
- Ensure create of master policy namespace happens after policy will allow it
  (jliggitt@redhat.com)
- Rework --kubeconfig handler, misc tweaks (jliggitt@redhat.com)
- make start.config immutable (deads@redhat.com)
- Merge pull request #1160 from soltysh/contextdir_conversion
  (dmcphers+openshiftbot@redhat.com)
- Fixed contextDir conversion after moving it from DockerBuildStrategy to
  BuildSource (maszulik@redhat.com)
- Make builder image naming consistent between build strategy describe
  (maszulik@redhat.com)
- Merge pull request #1122 from kargakis/markdown
  (dmcphers+openshiftbot@redhat.com)
- Add verify-jsonformat to Travis (mfojtik@redhat.com)
- Fix formatting and errors in JSON files (mfojtik@redhat.com)
- Added ./hack/verify-jsonformat.sh (mfojtik@redhat.com)
- Merge pull request #1144 from soltysh/image_names
  (dmcphers+openshiftbot@redhat.com)
- Merge pull request #1152 from colemickens/patch-1
  (dmcphers+openshiftbot@redhat.com)
- Support multiple Dockerfiles with custom-docker-builder
  (cole.mickens@gmail.com)
- Merge pull request #1148 from bparees/remove_local
  (dmcphers+openshiftbot@redhat.com)
- Merge pull request #1134 from jwforres/build_config_details
  (dmcphers+openshiftbot@redhat.com)
- Merge pull request #1149 from jwforres/autoupdate_timestamp
  (dmcphers+openshiftbot@redhat.com)
- Set global timer to autoupdate relative timestamps in the UI
  (jforrest@redhat.com)
- Merge pull request #1119 from bparees/optional_output
  (dmcphers+openshiftbot@redhat.com)
- remove use_local env (bparees@redhat.com)
- Builds page - group builds by build config and show more details for build
  configs (jforrest@redhat.com)
- Merge pull request #1146 from bparees/generator_ruby_ref
  (dmcphers+openshiftbot@redhat.com)
- make build output optional (bparees@redhat.com)
- use ruby-20-centos7 in generated buildconfig (bparees@redhat.com)
- Use --from-build flag only for re-running builds
  (kargakis@users.noreply.github.com)
- Changed image names for ImageRepository objects, since it was using two
  exactly the same in different tests (maszulik@redhat.com)
- add liveness probe to router (pweil@redhat.com)
- Fix docs (kargakis@users.noreply.github.com)
- Merge pull request #1138 from mfojtik/sti_rebase2
  (dmcphers+openshiftbot@redhat.com)
- Rename 'Clean' to 'Incremental' in STI builder (mfojtik@redhat.com)
- Changed Info->Infof to have the variable printed (maszulik@redhat.com)
- Merge pull request #1097 from jwforres/integration_tests
  (dmcphers+openshiftbot@redhat.com)
- Add optional e2e UI tests (jforrest@redhat.com)
- bump(github.com/openshift/source-to-
  image):c0c154efcba27ea5693c428bfe28560c220b4850 (mfojtik@redhat.com)
- Make cli examples consistent across OpenShift
  (kargakis@users.noreply.github.com)
- Merge pull request #1127 from kargakis/api-consistency
  (dmcphers+openshiftbot@redhat.com)
- Merge pull request #1124 from akram/patch-1
  (dmcphers+openshiftbot@redhat.com)
- Merge pull request #1086 from csrwng/bug_1190577
  (dmcphers+openshiftbot@redhat.com)
- Merge pull request #1093 from csrwng/bug_1190575
  (dmcphers+openshiftbot@redhat.com)
- Merge remote-tracking branch 'origin-upstream/master' (sdodson@redhat.com)
- Merge pull request #1110 from liggitt/username_validation
  (dmcphers+openshiftbot@redhat.com)
- Merge pull request #1132 from ironcladlou/rollback-cli-printer-fix
  (dmcphers+openshiftbot@redhat.com)
- Validate usernames don't contain problematic URL sequences
  (jliggitt@redhat.com)
- Merge pull request #1131 from ironcladlou/deploy-generatename-fix
  (dmcphers+openshiftbot@redhat.com)
- Use a versioned printer for rollback configs (ironcladlou@gmail.com)
- Fix broken deployer pod GenerateName reference (ironcladlou@gmail.com)
- update must gather for policy (deads@redhat.com)
- Generate: handle image with multiple ports in EXPOSE statement
  (cewong@redhat.com)
- Update command parameter and help text to refer to single port
  (cewong@redhat.com)
- Merge pull request #1104 from deads2k/deads-update-readme
  (dmcphers+openshiftbot@redhat.com)
- Merge pull request #1113 from deads2k/deads-pretty-up-describe
  (dmcphers+openshiftbot@redhat.com)
- update readme to take advantage of authorization (deads@redhat.com)
- Merge pull request #1095 from csrwng/bug_1194487
  (dmcphers+openshiftbot@redhat.com)
- Cleanup dangling images from cache (sdodson@redhat.com)
- Make Clients API consistent (kargakis@users.noreply.github.com)
- Add htpasswd SHA/MD5 support (jliggitt@redhat.com)
- Merge pull request #1077 from liggitt/kubeconfig_public_master_context
  (dmcphers+openshiftbot@redhat.com)
- Merge pull request #1107 from soltysh/rename_base_image
  (dmcphers+openshiftbot@redhat.com)
- route definition requires name in metadata (akram.benaissi@free.fr)
- Rename BaseImage -> Image for DockerBuildStrategy to be consistent with
  STIBuilderStrategy about field naming (maszulik@redhat.com)
- Generate master and public-master .kubeconfig contexts (jliggitt@redhat.com)
- Add options to clear authorization headers for basic/bearer auth
  (jliggitt@redhat.com)
- Merge pull request #1114 from bparees/build_names
  (dmcphers+openshiftbot@redhat.com)
- Merge pull request #1108 from deads2k/deads-create-policy-cache
  (dmcphers+openshiftbot@redhat.com)
- better build names (bparees@redhat.com)
- Merge pull request #1100 from smarterclayton/add_registry_create_command
  (dmcphers+openshiftbot@redhat.com)
- pretty up policy describer (deads@redhat.com)
- UPSTREAM: get the keys from a string map (deads@redhat.com)
- create policy cache (deads@redhat.com)
- Merge pull request #967 from goldmann/service_fixes
  (dmcphers+openshiftbot@redhat.com)
- Merge pull request #1112 from liggitt/deny_password
  (dmcphers+openshiftbot@redhat.com)
- Merge pull request #1111 from danmcp/master
  (dmcphers+openshiftbot@redhat.com)
- Add ose-docker-registry to ose-build script (sdodson@redhat.com)
- Add 'deny' password authenticator (jliggitt@redhat.com)
- Fix case (dmcphers@redhat.com)
- Add a command to install / check a registry (ccoleman@redhat.com)
- Merge pull request #1101 from soltysh/card426
  (dmcphers+openshiftbot@redhat.com)
- Merge remote-tracking branch 'origin-upstream/master' (sdodson@redhat.com)
- Automatic commit of package [openshift] release [0.3.2-0].
  (sdodson@redhat.com)
- Merge tag 'v0.3.2' (sdodson@redhat.com)
- refactor authorization for sanity (deads@redhat.com)
- Card devexp_426 - Force clean builds by default for STI (maszulik@redhat.com)
- Better management of the systemd services (marek.goldmann@gmail.com)
- Merge pull request #1087 from csrwng/bug_1190578
  (dmcphers+openshiftbot@redhat.com)
- Merge pull request #1088 from bparees/update_sti
  (dmcphers+openshiftbot@redhat.com)
- Merge pull request #1092 from smarterclayton/run_integration_in_serial
  (dmcphers+openshiftbot@redhat.com)
- Merge pull request #1094 from bparees/clone_buildcfg_labels
  (dmcphers+openshiftbot@redhat.com)
- Merge pull request #971 from derekwaynecarr/acl_cache
  (dmcphers+openshiftbot@redhat.com)
- Merge pull request #1096 from bparees/master
  (dmcphers+openshiftbot@redhat.com)
- Fix loop period to stop pegging CPU, add project-spawner (decarr@redhat.com)
- List projects enforces authorization (decarr@redhat.com)
- Merge pull request #1090 from csrwng/bug_1190576
  (dmcphers+openshiftbot@redhat.com)
- Merge pull request #1043 from smarterclayton/add_router_command
  (dmcphers+openshiftbot@redhat.com)
- Merge pull request #1051 from deads2k/deads-prevent-escalation
  (dmcphers+openshiftbot@redhat.com)
- fix formatting (bparees@redhat.com)
- Bug 1194487 - Fix generate command repository detection (cewong@redhat.com)
- Integration tests need to run in separate processes (ccoleman@redhat.com)
- Merge pull request #1085 from liggitt/upgrade_with_auth
  (dmcphers+openshiftbot@redhat.com)
- Bug 1190578 - Should prompt clear error when generate an application list
  code in a non-source code repository. (cewong@redhat.com)
- copy build labels from buildconfig (bparees@redhat.com)
- Update test cases and docs to use `openshift ex router` (ccoleman@redhat.com)
- prevent privilege escalation (deads@redhat.com)
- Add a router command to install / check the routers (ccoleman@redhat.com)
- UPSTREAM: Expose converting client.Config files to Data (ccoleman@redhat.com)
- Merge pull request #982 from csrwng/template_labels
  (dmcphers+openshiftbot@redhat.com)
- Remove cors headers from proxied connections (jliggitt@redhat.com)
- Strip auth headers before proxying, add auth headers on upgrade requests
  (jliggitt@redhat.com)
- Strip access_token param from requests in auth layer (jliggitt@redhat.com)
- Bug 1190576: Improve error message when trying to use non-existent reference
  (cewong@redhat.com)
- bump(github.com/openshift/source-to-
  image):ad5adc054311686baf316cd8bf91c4d42ae1bd4e (bparees@redhat.com)
- Merge pull request #1081 from csrwng/fix_json
  (dmcphers+openshiftbot@redhat.com)
- Improve help for creating / being added to new projects (jliggitt@redhat.com)
- Fix dangling commas in example json files (cewong@redhat.com)
- First hack at docker builds for OSE (bleanhar@redhat.com)
- Add labels to templates (cewong@redhat.com)
- Merge remote-tracking branch 'upstream/master' (bleanhar@redhat.com)
- Vagrantfile: default libvirt box now with actual openshift
  (lmeyer@redhat.com)
- Merge pull request #1076 from bparees/image_links
  (dmcphers+openshiftbot@redhat.com)
- Merge pull request #1075 from deads2k/deads-add-namespaces
  (dmcphers+openshiftbot@redhat.com)
- document sti images (bparees@redhat.com)
- Merge pull request #1066 from liggitt/kubeconfig_inline_cert
  (dmcphers+openshiftbot@redhat.com)
- Update docs (jliggitt@redhat.com)
- add namespaces to authorization rules (deads@redhat.com)
- Inline bootstrapped certs in client .kubeconfig files (jliggitt@redhat.com)
- UPSTREAM: Let .kubeconfig populate ca/cert/key data and basic-auth
  username/password in client configs (jliggitt@redhat.com)
- Merge pull request #998 from deads2k/deads-handle-non-resource-urls
  (dmcphers+openshiftbot@redhat.com)
- authorize non-resource urls (deads@redhat.com)
- Merge pull request #1068 from liggitt/kubeconfig_check
  (dmcphers+openshiftbot@redhat.com)
- Merge pull request #1063 from bparees/remove_local
  (dmcphers+openshiftbot@redhat.com)
- Merge pull request #996 from pweil-/route-validate-name
  (dmcphers+openshiftbot@redhat.com)
- Merge pull request #1072 from bparees/docker_regex
  (dmcphers+openshiftbot@redhat.com)
- use multiline in regex matching (bparees@redhat.com)
- Merge pull request #1071 from jwforres/service_selector_bug
  (dmcphers+openshiftbot@redhat.com)
- Merge pull request #1024 from mfojtik/sti_rebase
  (dmcphers+openshiftbot@redhat.com)
- Handle empty label selectors in web console (jforrest@redhat.com)
- Remove dead links from cli doc (kargakis@users.noreply.github.com)
- Capture errors from BuildParameters conversion (mfojtik@redhat.com)
- Fix integration (mfojtik@redhat.com)
- Move ContextDir under BuildSource (mfojtik@redhat.com)
- Add support for ContextDir in STI build (mfojtik@redhat.com)
- Fix Origin code to incorporate changes in STI (mfojtik@redhat.com)
- bump(github.com/openshift/source-to-image):
  1338bff33b5c46acc02840f88a9b576a1b1fa404 (mfojtik@redhat.com)
- bump(github.com/fsouza/go-
  dockerclient):e1e2cc5b83662b894c6871db875c37eb3725a045 (mfojtik@redhat.com)
- UPSTREAM: Surface load errors when reading .kubeconfig files
  (jliggitt@redhat.com)
- Merge pull request #1054 from smarterclayton/tag_built_images
  (dmcphers+openshiftbot@redhat.com)
- Merge pull request #1062 from mnagy/fix_bash_substitution
  (dmcphers+openshiftbot@redhat.com)
- Merge pull request #1013 from deads2k/deads-respect-namesapce
  (dmcphers+openshiftbot@redhat.com)
- Merge pull request #1028 from jwforres/overview_edge_cases
  (dmcphers+openshiftbot@redhat.com)
- Handle k8s edge cases in the web console overview (jforrest@redhat.com)
- Merge pull request #1059 from ppalaga/150218-etcd-clone-or-fetch
  (dmcphers+openshiftbot@redhat.com)
- Merge pull request #1047 from derekwaynecarr/turn_on_quota_controller
  (dmcphers+openshiftbot@redhat.com)
- Merge pull request #1064 from deads2k/deads-reduce-logging-verbosity-somehow-
  this-will-be-wrong (dmcphers+openshiftbot@redhat.com)
- Give our local built docker images unique ids, and push that id
  (ccoleman@redhat.com)
- UPSTREAM: move setSelfLink logging to v(5) (deads@redhat.com)
- make useLocalImages the default and remove configurability
  (bparees@redhat.com)
- Fix build-in-docker.sh, use $(), not ${} (nagy.martin@gmail.com)
- validate route name and host (pweil@redhat.com)
- make sure rolebinding names are unique (deads@redhat.com)
- Use git fetch && reset if the given repo was cloned already
  (ppalaga@redhat.com)
- Replacing old openshift/nodejs-0-10-centos with new
  openshift/nodejs-010-centos7 (j.hadvig@gmail.com)
- Replace hardcoded-library-path (nakayamakenjiro@gmail.com)
- Merge pull request #1050 from ironcladlou/deploy-error-refactor
  (dmcphers+openshiftbot@redhat.com)
- Merge pull request #1040 from smarterclayton/add_template_api
  (dmcphers+openshiftbot@redhat.com)
- Merge pull request #1053 from danmcp/master
  (dmcphers+openshiftbot@redhat.com)
- Merge pull request #1052 from smarterclayton/cleanup_factories
  (dmcphers+openshiftbot@redhat.com)
- Fixing typos (dmcphers@redhat.com)
- Merge pull request #1038 from derekwaynecarr/project_is_namespace
  (dmcphers+openshiftbot@redhat.com)
- Merge pull request #1049 from deads2k/deads-fix-namespace-requirement
  (dmcphers+openshiftbot@redhat.com)
- Project is Kubernetes Namespace (decarr@redhat.com)
- Merge remote-tracking branch 'origin-upstream/master' (sdodson@redhat.com)
- Refactor deploy package for error handling support (ironcladlou@gmail.com)
- ignore selflinking error (deads@redhat.com)
- Merge pull request #1026 from deads2k/deads-tidy-up-policy.md
  (dmcphers+openshiftbot@redhat.com)
- Implement a Template REST endpoint using the generic store
  (ccoleman@redhat.com)
- sync policy doc to reality (deads@redhat.com)
- Merge pull request #1046 from ironcladlou/release-tar-naming
  (dmcphers+openshiftbot@redhat.com)
- Turn on resource quota manager to collect usage stats (decarr@redhat.com)
- Improve release tar naming (ironcladlou@gmail.com)
- Explicit build (ccoleman@redhat.com)
- Merge pull request #897 from ironcladlou/cross-compile-image-binaries
  (dmcphers+openshiftbot@redhat.com)
- Merge pull request #1036 from deads2k/deads-use-kube-attributes
  (dmcphers+openshiftbot@redhat.com)
- Platform independent image builds (ironcladlou@gmail.com)
- bump(github.com/GoogleCloudPlatform/kubernetes/plugin/pkg/admission:c977a4586
  42b4dbd8c3ad9cfc9eecafc85fb6183) (decarr@redhat.com)
- Add compile dependency for Kubernetes admission control plugins
  (decarr@redhat.com)
- switch to kubernetes authorization info (deads@redhat.com)
- UPSTREAM: expose info resolver (deads@redhat.com)
- Remove GOPATH from build-in-docker.sh script (mfojtik@redhat.com)
- Unify all client Factories into one location (ccoleman@redhat.com)
- Merge pull request #930 from sdodson/set-images-format
  (dmcphers+openshiftbot@redhat.com)
- Merge pull request #1017 from kargakis/doc (dmcphers+openshiftbot@redhat.com)
- Merge pull request #1027 from danmcp/master
  (dmcphers+openshiftbot@redhat.com)
- Merge pull request #1030 from liggitt/request_context_map
  (dmcphers+openshiftbot@redhat.com)
- Merge pull request #1015 from kargakis/minor-fix
  (dmcphers+openshiftbot@redhat.com)
- Merge pull request #1031 from jwforres/add_fixtures_edge_cases
  (dmcphers+openshiftbot@redhat.com)
- Merge pull request #1032 from mfojtik/install-registry
  (dmcphers+openshiftbot@redhat.com)
- Move coverage output processing to the end (dmcphers@redhat.com)
- Merge pull request #1039 from pweil-/router-websockets
  (dmcphers+openshiftbot@redhat.com)
- Switch to using request context mapper (jliggitt@redhat.com)
- Merge pull request #999 from deads2k/deads-create-project
  (dmcphers+openshiftbot@redhat.com)
- Merge pull request #1033 from liggitt/htmlmin
  (dmcphers+openshiftbot@redhat.com)
- Merge pull request #1029 from jwforres/fix_namespaced_urls
  (dmcphers+openshiftbot@redhat.com)
- router websocket support (pweil@redhat.com)
- Merge pull request #1008 from nak3/Added-missing-Requires
  (dmcphers+openshiftbot@redhat.com)
- Merge pull request #1023 from bparees/custom_builder
  (dmcphers+openshiftbot@redhat.com)
- add new-project command (deads@redhat.com)
- Add fixtures to test edge cases in the web console (jforrest@redhat.com)
- Fix htmlmin linebreak issue (jliggitt@redhat.com)
- Provide useful message when CERT_DIR is not set in install-registry.sh
  (mfojtik@redhat.com)
- Switch namespaced URL paths from ns/ to namespaces/ (jforrest@redhat.com)
- Bump specfile 0.3.1 (sdodson@redhat.com)
- Merge tag 'v0.3.1' (sdodson@redhat.com)
- Merge pull request #1018 from rhcarvalho/typokiller
  (dmcphers+openshiftbot@redhat.com)
- UPSTREAM: Distinguish between NamespaceAll and NamespaceDefault
  (ccoleman@redhat.com)
- use origin-base for base image (bparees@redhat.com)
- e2e without root fails because certs can't be viewed by wait_for_url
  (ccoleman@redhat.com)
- Tolerate Docker not being present when using all-in-one (ccoleman@redhat.com)
- Update registries to remove async channel (ccoleman@redhat.com)
- Compile time changes (ccoleman@redhat.com)
- UPSTREAM: Fix cross-namespace queries (ccoleman@redhat.com)
- UPSTREAM: Allow kubelet to run without Docker (ccoleman@redhat.com)
- UPSTREAM: Allow SetList to work against api.List (ccoleman@redhat.com)
- UPSTREAM: Disable auto-pull when tag is "latest" (ccoleman@redhat.com)
- UPSTREAM: Disable UIs for Kubernetes and etcd (ccoleman@redhat.com)
- UPSTREAM: Add 'release' field to raven-go (ccoleman@redhat.com)
- UPSTREAM: special command "help" must be aware of context
  (contact@fabianofranz.com)
- UPSTREAM: need to make sure --help flags is registered before calling pflag
  (contact@fabianofranz.com)
- bump(github.com/GoogleCloudPlatform/kubernetes):c977a458642b4dbd8c3ad9cfc9eec
  afc85fb6183 (ccoleman@redhat.com)
- Stop referencing kubecfg now that it is deleted upstream
  (ccoleman@redhat.com)
- Fix several typos (rhcarvalho@gmail.com)
- Note on using docker with --insecure-registry
  (kargakis@users.noreply.github.com)
- Use p12-encoded certs on OS X (jliggitt@redhat.com)
- Initialize image by using struct literal (kargakis@users.noreply.github.com)
- Merge pull request #800 from deads2k/deads-the-rest-of-policy
  (dmcphers+openshiftbot@redhat.com)
- Merge pull request #1009 from deads2k/deads-upstream-kubeconfig-merge
  (dmcphers+openshiftbot@redhat.com)
- *AccessReviews (deads@redhat.com)
- pass authorizer/attributebuilder pair into master (deads@redhat.com)
- Merge pull request #990 from kargakis/prof-comment
  (dmcphers+openshiftbot@redhat.com)
- Revert "Drop the version variable from --images for now" (sdodson@redhat.com)
- Update the custom tagger and builder to provide OpenShift ldflags
  (sdodson@redhat.com)
- Merge pull request #1004 from liggitt/logout_uri
  (dmcphers+openshiftbot@redhat.com)
- put templates in correct dir for install registry script (bparees@redhat.com)
- UPSTREAM: properly handle mergo map versus value rules: 4416
  (deads@redhat.com)
- Add missing Requires (nakayamakenjiro@gmail.com)
- Explain why Stop is called like that (michaliskargakis@gmail.com)
- Merge pull request #993 from kargakis/validate
  (dmcphers+openshiftbot@redhat.com)
- Merge pull request #1002 from bparees/run_in_container
  (dmcphers+openshiftbot@redhat.com)
- Merge pull request #1003 from deads2k/deads-tolerate-missing-role
  (dmcphers+openshiftbot@redhat.com)
- Merge pull request #1000 from liggitt/qualify_certs
  (dmcphers+openshiftbot@redhat.com)
- Allow setting final logout uri (jliggitt@redhat.com)
- Merge pull request #1001 from danmcp/master
  (dmcphers+openshiftbot@redhat.com)
- tolerate missing roles (deads@redhat.com)
- Merge pull request #991 from deads2k/deads-make-user-tilde-work
  (dmcphers+openshiftbot@redhat.com)
- update in-container steps to setup registry properly (bparees@redhat.com)
- Making race an option for sh scripts (dmcphers@redhat.com)
- Merge pull request #995 from danmcp/master (dmcphers+openshiftbot@redhat.com)
- Fixing test coverage reporting (dmcphers@redhat.com)
- Generate client configs for nodes, provider-qualify and add groups to certs
  (jliggitt@redhat.com)
- Merge pull request #994 from jwforres/use_label_selector
  (dmcphers+openshiftbot@redhat.com)
- add resourceName to policy (deads@redhat.com)
- Merge pull request #989 from soltysh/issue865
  (dmcphers+openshiftbot@redhat.com)
- Use LabelSelector in overview to associate pods to a service
  (jforrest@redhat.com)
- Issue 865: Fixed build integration tests. (maszulik@redhat.com)
- Validate image repository (michaliskargakis@gmail.com)
- Merge pull request #985 from liggitt/prevent_panic
  (dmcphers+openshiftbot@redhat.com)
- Merge pull request #986 from jwforres/namespace_in_path
  (dmcphers+openshiftbot@redhat.com)
- Fix off-by-1 error (jliggitt@redhat.com)
- Support namespace in path for requesting k8s api from web console
  (jforrest@redhat.com)
- Bug 1191824 - Fixing typo (bleanhar@redhat.com)
- Merge pull request #978 from mnagy/fix_logging
  (dmcphers+openshiftbot@redhat.com)
- Merge pull request #974 from soltysh/copyright_removal
  (dmcphers+openshiftbot@redhat.com)
- Merge pull request #984 from dobbymoodge/service_order_fixup
  (dmcphers+openshiftbot@redhat.com)
- Merge pull request #954 from jwforres/quota
  (dmcphers+openshiftbot@redhat.com)
- Merge pull request #983 from liggitt/auth_config
  (dmcphers+openshiftbot@redhat.com)
- Require network when starting openshift-master (jolamb@redhat.com)
- Add project settings page and show quota and limit ranges for the project
  (jforrest@redhat.com)
- Attempt to manipulate images path conditionally (sdodson@redhat.com)
- Merge pull request #981 from fabianofranz/osc_login_further
  (dmcphers+openshiftbot@redhat.com)
- Change ORIGIN_OAUTH_* env vars to OPENSHIFT_OAUTH_* (jliggitt@redhat.com)
- Merge pull request #980 from liggitt/unify_user
  (dmcphers+openshiftbot@redhat.com)
- Bug 1191354 - must save username to .kubeconfig correctly
  (contact@fabianofranz.com)
- Merge pull request #979 from deads2k/deads-add-policy-watches
  (dmcphers+openshiftbot@redhat.com)
- Use kubernetes user.Info interface (jliggitt@redhat.com)
- Merge pull request #977 from brenton/master
  (dmcphers+openshiftbot@redhat.com)
- add policy watches (deads@redhat.com)
- Merge pull request #970 from jwforres/console_v1beta3
  (dmcphers+openshiftbot@redhat.com)
- Update the web console to request k8s api on v1beta3 (jforrest@redhat.com)
- Use Warningf instead of Warning so formatting works (nagy.martin@gmail.com)
- Bug 1190095 - useless entry "nameserver <nil>" is in docker container
  resolv.conf (bleanhar@redhat.com)
- deploymentconfigs permission typo (deads@redhat.com)
- Removed all Google copyrights leftovers (maszulik@redhat.com)
- Merge pull request #962 from goldmann/docker_vagrant
  (dmcphers+openshiftbot@redhat.com)
- Merge pull request #885 from deads2k/deads-tighten-bootstrap-policy
  (dmcphers+openshiftbot@redhat.com)
- Merge pull request #966 from mnagy/chown_docker_build_output
  (dmcphers+openshiftbot@redhat.com)
- e2e formatting (deads@redhat.com)
- tighten bootstrap policy (deads@redhat.com)
- Change references from alpha to beta release (sdodson@redhat.com)
- Default session secret to unknowable value (jliggitt@redhat.com)
- Make token lifetimes configurable (jliggitt@redhat.com)
- Allow denying a prompted OAuth grant (jliggitt@redhat.com)
- Make user header configurable (jliggitt@redhat.com)
- Merge pull request #953 from deads2k/deads-smarter-kubeconfig-merge
  (dmcphers+openshiftbot@redhat.com)
- remove deny and negations (deads@redhat.com)
- Use chown for build-in-docker.sh output binaries (nagy.martin@gmail.com)
- Make sure vagrant development environment works well with new docker-io
  (marek.goldmann@gmail.com)
- Merge remote-tracking branch 'origin-sdodson/set-images-format'
  (sdodson@redhat.com)
- Fix .el7dist string (sdodson@redhat.com)
- move cleanup to its own section (bparees@redhat.com)
- Merge pull request #951 from pweil-/router-sample-app
  (dmcphers+openshiftbot@redhat.com)
- Merge pull request #957 from liggitt/auth_tweaks
  (dmcphers+openshiftbot@redhat.com)
- Merge pull request #955 from liggitt/browser_cert_prompt
  (dmcphers+openshiftbot@redhat.com)
- Merge pull request #956 from danmcp/master (dmcphers+openshiftbot@redhat.com)
- Comment on redirecting to login on 0 codes (jliggitt@redhat.com)
- Add better instructions around using vagrant (dmcphers@redhat.com)
- Prevent browsers from prompting to send bogus client certs
  (jliggitt@redhat.com)
- Merge pull request #952 from liggitt/mime (dmcphers+openshiftbot@redhat.com)
- add edge terminated route to sample app (pweil@redhat.com)
- make more intelligent kubeconfig merge (deads@redhat.com)
- Merge pull request #950 from liggitt/example
  (dmcphers+openshiftbot@redhat.com)
- Register used mime types (jliggitt@redhat.com)
- use tags from imagerepos when constructing new builds (bparees@redhat.com)
- Update example project json (jliggitt@redhat.com)
- Merge pull request #946 from mnagy/test_selinux_labels
  (dmcphers+openshiftbot@redhat.com)
- Merge pull request #921 from kargakis/various-fixes
  (dmcphers+openshiftbot@redhat.com)
- Merge pull request #945 from kargakis/fix (dmcphers+openshiftbot@redhat.com)
- Merge pull request #943 from smarterclayton/generate_shorter_tags
  (dmcphers+openshiftbot@redhat.com)
- Merge pull request #898 from ironcladlou/pod-deployment-annotations
  (dmcphers+openshiftbot@redhat.com)
- Merge pull request #886 from pweil-/make-skip-build
  (dmcphers+openshiftbot@redhat.com)
- Check SELinux labels when building in docker (nagy.martin@gmail.com)
- Merge pull request #937 from liggitt/html_newlines
  (dmcphers+openshiftbot@redhat.com)
- Merge pull request #939 from deads2k/deads-fix-remove-group
  (dmcphers+openshiftbot@redhat.com)
- Various idiomatic fixes throughout the repo (michaliskargakis@gmail.com)
- Check for unspecified port once (michaliskargakis@gmail.com)
- Merge remote-tracking branch 'origin-sdodson/set-images-format'
  (sdodson@redhat.com)
- Merge tag 'v0.3' (sdodson@redhat.com)
- Generate shorter tags when building release tars (ccoleman@redhat.com)
- Update the custom tagger and builder to provide OpenShift ldflags
  (sdodson@redhat.com)
- Merge pull request #940 from smarterclayton/warn_on_empty_repo
  (dmcphers+openshiftbot@redhat.com)
- Update start help (ccoleman@redhat.com)
- Tweak the flag for --images to indicate applies to master and node
  (ccoleman@redhat.com)
- Merge pull request #938 from csrwng/build_logging
  (dmcphers+openshiftbot@redhat.com)
- Improve the default osc help page (ccoleman@redhat.com)
- Display more information when an app is automatically created
  (ccoleman@redhat.com)
- make remove-group from role check all bindings (deads@redhat.com)
- Improve error handling and logging for builds (cewong@redhat.com)
- UPSTREAM: Use name from server when displaying create/update
  (ccoleman@redhat.com)
- Drop the version variable from --images for now (sdodson@redhat.com)
- Attempt to manipulate images path conditionally (sdodson@redhat.com)
- Merge pull request #922 from sdodson/ootb-configs
  (dmcphers+openshiftbot@redhat.com)
- Correlate deployed pods with their deployments (ironcladlou@gmail.com)
- Remove comments from minified HTML (jliggitt@redhat.com)
- Preserve newlines in html (jliggitt@redhat.com)
- Merge pull request #924 from ncdc/proxy-upgrade
  (dmcphers+openshiftbot@redhat.com)
- Merge pull request #934 from csrwng/handle_multiple_matches
  (dmcphers+openshiftbot@redhat.com)
- Add upgrade-aware HTTP proxy (agoldste@redhat.com)
- Merge pull request #932 from liggitt/user_init
  (dmcphers+openshiftbot@redhat.com)
- Handle multiple builder matches in generate command (cewong@redhat.com)
- Merge pull request #931 from liggitt/osc_oauth_describers
  (dmcphers+openshiftbot@redhat.com)
- Merge pull request #904 from smarterclayton/enable_new_app
  (dmcphers+openshiftbot@redhat.com)
- Merge pull request #929 from fabianofranz/fix_help_usability
  (dmcphers+openshiftbot@redhat.com)
- OAuth api printers (jliggitt@redhat.com)
- Set user fullname correctly, initialize identity mappings fully
  (jliggitt@redhat.com)
- Merge pull request #923 from liggitt/delete_token_on_logout
  (dmcphers+openshiftbot@redhat.com)
- Merge pull request #928 from sdodson/fix-tuned-profile
  (dmcphers+openshiftbot@redhat.com)
- Merge pull request #830 from fabianofranz/osc_login
  (dmcphers+openshiftbot@redhat.com)
- Merge pull request #927 from bparees/fix_scripts_url
  (dmcphers+openshiftbot@redhat.com)
- Merge pull request #918 from jwforres/bug_1189390_empty_project_selector
  (dmcphers+openshiftbot@redhat.com)
- Set KUBECONFIG path for openshift-node (sdodson@redhat.com)
- Sort ports for service generation and select first port (cewong@redhat.com)
- Enable `osc new-app` and simplify some of the rough edges for launch
  (ccoleman@redhat.com)
- Command for displaying global options is "osc options" in help
  (contact@fabianofranz.com)
- Delete token on logout (jliggitt@redhat.com)
- Merge pull request #926 from jwforres/start_node_kubeconfig
  (dmcphers+openshiftbot@redhat.com)
- Syntax consistency between help templates (contact@fabianofranz.com)
- Merge pull request #916 from liggitt/localStorage
  (dmcphers+openshiftbot@redhat.com)
- Merge pull request #858 from ironcladlou/image-trigger-matching-fix
  (dmcphers+openshiftbot@redhat.com)
- Fixes base command reference (osc || openshift cli) in help
  (contact@fabianofranz.com)
- Merge pull request #784 from mfojtik/docs_update
  (dmcphers+openshiftbot@redhat.com)
- Merge pull request #910 from ironcladlou/enhance-deployment-describer
  (dmcphers+openshiftbot@redhat.com)
- RPMs: Fix upgrades for the tuned profile (sdodson@redhat.com)
- Better footer messages in help (contact@fabianofranz.com)
- Fix help line breaks (contact@fabianofranz.com)
- Remove the usage from the list of available commands in help
  (contact@fabianofranz.com)
- modify .kubeconfig (deads@redhat.com)
- Basic structure for osc login (contact@fabianofranz.com)
- Merge pull request #911 from ironcladlou/pod-diff-fix
  (dmcphers+openshiftbot@redhat.com)
- Merge pull request #900 from liggitt/expire_session
  (dmcphers+openshiftbot@redhat.com)
- fix scripts http url to https (bparees@redhat.com)
- Start node with --kubeconfig should use master host from config file
  (jforrest@redhat.com)
- Bug 1189390 - fix project selector so it gets re-rendered after project list
  changes (jforrest@redhat.com)
- Switch to localStorage (jliggitt@redhat.com)
- Fix image change trigger imageRepo matching (ironcladlou@gmail.com)
- Show latest deployment in deploy config describe (ironcladlou@gmail.com)
- Merge pull request #901 from liggitt/tweak_projects_css
  (dmcphers+openshiftbot@redhat.com)
- Merge remote-tracking branch 'origin-upstream/master' (sdodson@redhat.com)
- Merge pull request #913 from ncdc/warn_on_chcon_only
  (dmcphers+openshiftbot@redhat.com)
- Update documentation to use 'osc create' consistently (mfojtik@redhat.com)
- Tighten header styles inside tiles (jliggitt@redhat.com)
- Only warn when chcon fails (ccoleman@redhat.com)
- Restore logic to disregard resources in pod diff (ironcladlou@gmail.com)
- Merge pull request #890 from fabianofranz/fix_more_help_issues
  (dmcphers+openshiftbot@redhat.com)
- UPSTREAM: Register nodes that already exist statically (ccoleman@redhat.com)
- Only allow session auth to be used for a single auth flow
  (jliggitt@redhat.com)
- Merge pull request #895 from rajatchopra/master
  (dmcphers+openshiftbot@redhat.com)
- Merge pull request #892 from sdodson/gitignore-pyc
  (dmcphers+openshiftbot@redhat.com)
- Remove aliases and options command from cli template
  (contact@fabianofranz.com)
- Merge pull request #891 from smarterclayton/add_user_agent
  (dmcphers+openshiftbot@redhat.com)
- make ovs-simple from openshift-sdn the default networking solution for
  vagrant (rchopra@redhat.com)
- Merge pull request #894 from mrunalp/vagrant_certs
  (dmcphers+openshiftbot@redhat.com)
- Merge pull request #872 from bparees/remove_guestbook
  (dmcphers+openshiftbot@redhat.com)
- Use certs in vagrant mutli node environment. (mrunalp@gmail.com)
- Merge pull request #835 from pweil-/reencrypt-validation
  (dmcphers+openshiftbot@redhat.com)
- Nuke the default usage section from client templates
  (contact@fabianofranz.com)
- Introduces "osc options" to list global options (contact@fabianofranz.com)
- Custom template for cli and osc, hide global options
  (contact@fabianofranz.com)
- Merge pull request #888 from bparees/update_readme
  (dmcphers+openshiftbot@redhat.com)
- Merge remote-tracking branch 'origin-upstream/master' (sdodson@redhat.com)
- fix service select for frontend (bparees@redhat.com)
- Merge pull request #855 from liggitt/login (dmcphers+openshiftbot@redhat.com)
- Ignore .pyc files (sdodson@redhat.com)
- OpenShift should set a client UserAgent on all calls (ccoleman@redhat.com)
- Merge pull request #884 from bparees/imagerepo_template
  (dmcphers+openshiftbot@redhat.com)
- Add OAuth login to console (jliggitt@redhat.com)
- Set a default user agent on all client.Client calls (ccoleman@redhat.com)
- remove use of osc namespace command (bparees@redhat.com)
- create template file for image repos (bparees@redhat.com)
- Merge pull request #883 from danmcp/master (dmcphers+openshiftbot@redhat.com)
- add skip build flag support for test target (pweil@redhat.com)
- Merge pull request #881 from bparees/dockerrepository
  (dmcphers+openshiftbot@redhat.com)
- Merge pull request #794 from csrwng/experimental_appgen
  (dmcphers+openshiftbot@redhat.com)
- Merge pull request #882 from smarterclayton/increase_timeout_on_test_cmd
  (dmcphers+openshiftbot@redhat.com)
- Merge pull request #880 from bparees/update_readme
  (dmcphers+openshiftbot@redhat.com)
- Remove references to openshift/kubernetes (dmcphers@redhat.com)
- use Status.DockerImageRepository instead of DockerImageRepository
  (bparees@redhat.com)
- Merge pull request #878 from jwhonce/docs (dmcphers+openshiftbot@redhat.com)
- Merge pull request #877 from jwforres/fix_console_ie
  (dmcphers+openshiftbot@redhat.com)
- Reorganize command line code and move app-gen under experimental
  (cewong@redhat.com)
- Slightly increase the wait for hack/test-cmd.sh (ccoleman@redhat.com)
- Merge pull request #868 from smarterclayton/rebase_kube
  (dmcphers+openshiftbot@redhat.com)
- Merge pull request #857 from ncdc/chcon-volumes-dir
  (dmcphers+openshiftbot@redhat.com)
- WIP - osc new-app with argument inference (ccoleman@redhat.com)
- [WIP] Simple generation flow for an application based on source
  (cewong@redhat.com)
- Simple source->build->deploy generation (ccoleman@redhat.com)
- Merge pull request #876 from smarterclayton/typo_in_master
  (dmcphers+openshiftbot@redhat.com)
- remove guestbook link (bparees@redhat.com)
- Merge pull request #864 from smarterclayton/release_push_guidelines
  (dmcphers+openshiftbot@redhat.com)
- Merge pull request #863 from smarterclayton/fix_end_to_end
  (dmcphers+openshiftbot@redhat.com)
- Merge pull request #853 from deads2k/deads-cli
  (dmcphers+openshiftbot@redhat.com)
- Add missing step when testing k8s rebase (jhonce@redhat.com)
- Merge pull request #869 from smarterclayton/restore_original_cors
  (dmcphers+openshiftbot@redhat.com)
- Bug 1188933 - Missing es5-dom-shim causes CustomEvent polyfill to fail in IE
  (jforrest@redhat.com)
- Resource round tripping has been fixed and new fields added to pod
  (ccoleman@redhat.com)
- Master takes IP instead of string (ccoleman@redhat.com)
- Use RESTMapper scopes for registering resources (ccoleman@redhat.com)
- UPSTREAM: Disable UIs for Kubernetes and etcd (ccoleman@redhat.com)
- UPSTREAM: Disable auto-pull when tag is "latest" (ccoleman@redhat.com)
- UPSTREAM: spf13/cobra help display separate groups of flags
  (contact@fabianofranz.com)
- UPSTREAM: Add 'release' field to raven-go (ccoleman@redhat.com)
- bump(github.com/GoogleCloudPlatform/kubernetes):72ad4f12bd7408a6f75e6a0bf37b3
  440e165bdf4 (ccoleman@redhat.com)
- hack/end-to-end should terminate jobs (ccoleman@redhat.com)
- Set volume dir SELinux context if possible (agoldste@redhat.com)
- Typo on master.go around pullIfNotPresent (ccoleman@redhat.com)
- Update HACKING.md with the release push instructions (ccoleman@redhat.com)
- Bash is the worst programming language ever invented (ccoleman@redhat.com)
- Restore CORS outside of go-restful (ccoleman@redhat.com)
- Merge pull request #854 from fabianofranz/fix_help_issues
  (dmcphers+openshiftbot@redhat.com)
- Merge pull request #873 from bparees/simplify_readme
  (dmcphers+openshiftbot@redhat.com)
- Automatic commit of package [openshift] release [0.2.2-0].
  (sdodson@redhat.com)
- Merge pull request #860 from bparees/check_dockerfile
  (dmcphers+openshiftbot@redhat.com)
- Merge tag 'v0.2.2' (sdodson@redhat.com)
- use start-build instead of curl (bparees@redhat.com)
- Merge pull request #870 from mfojtik/context_dir
  (dmcphers+openshiftbot@redhat.com)
- Add CONTEXT_DIR support for sti-image-builder image (mfojtik@redhat.com)
- Merge pull request #845 from mnagy/add_upstream_update
  (dmcphers+openshiftbot@redhat.com)
- Merge pull request #866 from danmcp/master (dmcphers+openshiftbot@redhat.com)
- Generate openshift service on provision (dmcphers@redhat.com)
- Merge pull request #861 from smarterclayton/version_images
  (dmcphers+openshiftbot@redhat.com)
- Merge pull request #851 from bparees/remove_guestbook
  (dmcphers+openshiftbot@redhat.com)
- Expose two new flags on master --images and --latest-images
  (ccoleman@redhat.com)
- Create an openshift/origin-pod image (ccoleman@redhat.com)
- check for error on missing docker file (bparees@redhat.com)
- Merge pull request #840 from mfojtik/gofmt (dmcphers+openshiftbot@redhat.com)
- Merge pull request #850 from sg00dwin/refactor-css-and-filter
  (dmcphers+openshiftbot@redhat.com)
- remove guestbook example (bparees@redhat.com)
- Merge pull request #847 from bparees/build_description
  (dmcphers+openshiftbot@redhat.com)
- Merge pull request #849 from phemmer/kubernetes_capabilities
  (dmcphers+openshiftbot@redhat.com)
- Refactor css, variablize more values and restructure label filter markup
  (sgoodwin@redhat.com)
- Merge pull request #841 from mfojtik/build_in_docker
  (dmcphers+openshiftbot@redhat.com)
- Merge pull request #846 from ironcladlou/deployer-race-fix
  (dmcphers+openshiftbot@redhat.com)
- Merge pull request #839 from smarterclayton/add_auth_proxy
  (dmcphers+openshiftbot@redhat.com)
- Adding tests for help consistency to test-cmd.sh (contact@fabianofranz.com)
- UPSTREAM: special command "help" must be aware of context
  (contact@fabianofranz.com)
- Merge pull request #842 from deads2k/deads-registry-errors
  (dmcphers+openshiftbot@redhat.com)
- better description of output to field (bparees@redhat.com)
- experimental policy cli (deads@redhat.com)
- UPSTREAM: need to make sure --help flags is registered before calling pflag
  (contact@fabianofranz.com)
- move kubernetes capabilities to server start (patrick.hemmer@gmail.com)
- Add --check option to run golint and gofmt in ./hack/build-in-docker.sh
  (mfojtik@redhat.com)
- Add retry logic to recreate deployment strategy (ironcladlou@gmail.com)
- Very simple authorizing proxy for Kubernetes (ccoleman@redhat.com)
- Unify authorization logic into a more structured form (ccoleman@redhat.com)
- User registry should transform server errors (ccoleman@redhat.com)
- UPSTREAM: Handle case insensitive node names and squash logging
  (ccoleman@redhat.com)
- UPSTREAM: Use new resource builder in kubectl update #3805
  (nagy.martin@gmail.com)
- remove unnecessary rest methods (deads@redhat.com)
- UPSTREAM: add flag to manage $KUBECONFIG files: #4053, bugzilla 1188208
  (deads@redhat.com)
- Add ./hack/build-in-docker.sh script (mfojtik@redhat.com)
- Fix Go version checking in verify-gofmt (mfojtik@redhat.com)
- Merge pull request #833 from csrwng/update_docker_pkgs
  (dmcphers+openshiftbot@redhat.com)
- Merge pull request #831 from
  derekwaynecarr/sample_projects_have_different_names
  (dmcphers+openshiftbot@redhat.com)
- Merge pull request #808 from sdodson/haproxy-1510
  (dmcphers+openshiftbot@redhat.com)
- Merge pull request #837 from liggitt/login (dmcphers+openshiftbot@redhat.com)
- Merge pull request #819 from sosiouxme/201502-sample-app-docs
  (dmcphers+openshiftbot@redhat.com)
- Use $http (jliggitt@redhat.com)
- Merge pull request #789 from fabianofranz/cobra_local_global_flags_separation
  (dmcphers+openshiftbot@redhat.com)
- sample-app docs: update for TLS, namespace, context (lmeyer@redhat.com)
- Merge pull request #801 from jwforres/filter_widget
  (dmcphers+openshiftbot@redhat.com)
- Merge pull request #834 from bparees/imagerepo_labels
  (dmcphers+openshiftbot@redhat.com)
- Removed "Additional Help Topics" section from help template
  (contact@fabianofranz.com)
- Use our own templates to cli help and usage (contact@fabianofranz.com)
- UPSTREAM: spf13/cobra help display separate groups of flags
  (contact@fabianofranz.com)
- Merge pull request #825 from smarterclayton/update_kubectl
  (dmcphers+openshiftbot@redhat.com)
- add missing reencrypt validations (pweil@redhat.com)
- Merge pull request #798 from lhuard1A/fix_vagrant_net
  (dmcphers+openshiftbot@redhat.com)
- Label filtering widget in the web console, styles by @sg00dwin
  (jforrest@redhat.com)
- Merge pull request #829 from deads2k/deads-ignore-local-kubeconfig
  (dmcphers+openshiftbot@redhat.com)
- remove unnecessary labels from sample imagerepos (bparees@redhat.com)
- Add shortcuts for build configs and deployment configs (ccoleman@redhat.com)
- Remove kubecfg, expose kubectl in its place (ccoleman@redhat.com)
- bump(github.com/docker/docker):211513156dc1ace48e630b4bf4ea0fcfdc8d9abf
  (cewong@redhat.com)
- Update project display name for sample app (decarr@redhat.com)
- UPSTREAM: typos (contact@fabianofranz.com)
- Merge remote-tracking branch 'origin-upstream/master' (sdodson@redhat.com)
- Merge pull request #812 from liggitt/display_token
  (dmcphers+openshiftbot@redhat.com)
- Merge pull request #675 from deads2k/deads-openshift-authorization-impl
  (dmcphers+openshiftbot@redhat.com)
- ignore local .kubeconfig (deads@redhat.com)
- Improve /oauth/token/request page (jliggitt@redhat.com)
- Merge pull request #804 from danmcp/master (dmcphers+openshiftbot@redhat.com)
- Compile haproxy with generic CPU instructions (sdodson@redhat.com)
- Fix multi minion setup (dmcphers@redhat.com)
- policy authorizer (deads@redhat.com)
- policy client (deads@redhat.com)
- policy storage (deads@redhat.com)
- policy types (deads@redhat.com)
- Fix the Vagrant network setup (lhuard@amadeus.com)
- Remove empty log files and use a slightly different process kill method
  (ccoleman@redhat.com)
- Refactor to match upstream master changes (ccoleman@redhat.com)
- Better debug output in deployment_config_controller (ccoleman@redhat.com)
- Adapt to upstream changes for cache.Store (ccoleman@redhat.com)
- UPSTREAM: Relax validation around annotations (ccoleman@redhat.com)
- UPSTREAM: Support GetByKey so EventStore can de-dup (ccoleman@redhat.com)
- UPSTREAM: Add 'release' field to raven-go (ccoleman@redhat.com)
- UPSTREAM: Allow namespace short to be set (ccoleman@redhat.com)
- UPSTREAM: api registration right on mux makes it invisible to container
  (contact@fabianofranz.com)
- UPSTREAM: Disable auto-pull when tag is "latest" (ccoleman@redhat.com)
- UPSTREAM: Disable UIs for Kubernetes and etcd (ccoleman@redhat.com)
- bump(github.com/GoogleCloudPlatform/kubernetes):e335e2d3e26a9a58d3b189ccf41ce
  b3770d1bfa9 (ccoleman@redhat.com)
- Escape helper echo in rebase-kube (ccoleman@redhat.com)
- only kill and remove k8s managed containers (bparees@redhat.com)
- Gofmt whitespace flaw (ccoleman@redhat.com)
- Helper function for rebase output (ccoleman@redhat.com)
- UPSTREAM: Disable UIs for Kubernetes and etcd (ccoleman@redhat.com)
- UPSTREAM: Disable auto-pull when tag is "latest" (ccoleman@redhat.com)
- Merge pull request #816 from smarterclayton/properly_vesrion
  (dmcphers+openshiftbot@redhat.com)
- Merge pull request #797 from smarterclayton/wire_up_api_to_node
  (dmcphers+openshiftbot@redhat.com)
- Godeps: update tags to be accurate (ccoleman@redhat.com)
- Properly version Kubernetes and OpenShift binaries (ccoleman@redhat.com)
- Merge pull request #815 from smarterclayton/travis_flake
  (dmcphers+openshiftbot@redhat.com)
- Connect the node to the master via and a built in client
  (ccoleman@redhat.com)
- Rebase fixes (ccoleman@redhat.com)
- Fix flaky travis by limiting parallel builds (ccoleman@redhat.com)
- UPSTREAM: api registration right on mux makes it invisible to container
  (contact@fabianofranz.com)
- UPSTREAM: Allow namespace short to be set (ccoleman@redhat.com)
- bump(github.com/GoogleCloudPlatform/kubernetes):e0acd75629ec29bde764bcde29367
  146ae8b389b (jhonce@redhat.com)
- Merge pull request #811 from smarterclayton/pkill_must_be_sudo
  (dmcphers+openshiftbot@redhat.com)
- Merge pull request #786 from ironcladlou/rollback-cli
  (dmcphers+openshiftbot@redhat.com)
- pkill on test-end-to-end.sh must be sudo (ccoleman@redhat.com)
- Merge pull request #810 from liggitt/oauth_token_user_uid
  (dmcphers+openshiftbot@redhat.com)
- Merge pull request #809 from liggitt/relative_kubeconfig
  (dmcphers+openshiftbot@redhat.com)
- Set user UID in session (jliggitt@redhat.com)
- Implement deployment rollback CLI support (ironcladlou@gmail.com)
- Merge pull request #792 from liggitt/oauth_prefix
  (dmcphers+openshiftbot@redhat.com)
- Merge pull request #807 from danmcp/allow_root
  (dmcphers+openshiftbot@redhat.com)
- Make file references relative in generated .kubeconfig files
  (jliggitt@redhat.com)
- Add ability to retrieve userIdentityMapping (jliggitt@redhat.com)
- Add "Oauth" prefix to oauth types (jliggitt@redhat.com)
- Register internal OAuth API objects correctly (jliggitt@redhat.com)
- Merge pull request #788 from sosiouxme/201501-vagrant-providers
  (dmcphers+openshiftbot@redhat.com)
- Automatic commit of package [openshift] release [0.2.1-4].
  (sdodson@redhat.com)
- Allow bower to run as root (dmcphers@redhat.com)
- Vagrantfile: improve providers and usability/readability (lmeyer@redhat.com)
- UPSTREAM: resolve relative paths in .kubeconfig (deads@redhat.com)
- Pin haproxy to 1.5.10 (sdodson@redhat.com)
- Merge pull request #805 from smarterclayton/symlink_osc_in_image
  (dmcphers+openshiftbot@redhat.com)
- Merge pull request #793 from deads2k/deads-make-e2e-project
  (dmcphers+openshiftbot@redhat.com)
- 'osc' should be symlinked in the openshift/origin Docker image
  (ccoleman@redhat.com)
- Split master and node packaging (sdodson@redhat.com)
- create test project for e2e (deads@redhat.com)
- Fix the Vagrant network setup (lhuard@amadeus.com)
- Merge pull request #785 from mfojtik/sti_env
  (dmcphers+openshiftbot@redhat.com)
- Merge pull request #796 from deads2k/deads-stop-the-madness
  (dmcphers+openshiftbot@redhat.com)
- Merge pull request #610 from deads2k/deads-openshift-authorization
  (dmcphers+openshiftbot@redhat.com)
- stop "OpenShift will terminate as soon as a panic occurs" from spamming
  during e2e (deads@redhat.com)
- Merge pull request #757 from liggitt/login_page
  (dmcphers+openshiftbot@redhat.com)
- Add asset server hostname to cert, generate cert without ports
  (jliggitt@redhat.com)
- Integration tests should let master load its own API (ccoleman@redhat.com)
- Build openshift-web-console oauth client (jliggitt@redhat.com)
- Externalize and doc auth config (jliggitt@redhat.com)
- Auto grant, make oauth sessions short, handle session decode failures
  (jliggitt@redhat.com)
- Prettify token display page (jliggitt@redhat.com)
- Add login template (jliggitt@redhat.com)
- Merge pull request #782 from fabianofranz/osc_config
  (dmcphers+openshiftbot@redhat.com)
- Merge pull request #790 from danmcp/master (dmcphers+openshiftbot@redhat.com)
- Rename fedora image (dmcphers@redhat.com)
- Merge pull request #760 from bparees/immutable_builds
  (dmcphers+openshiftbot@redhat.com)
- Merge pull request #698 from mfojtik/card_471
  (dmcphers+openshiftbot@redhat.com)
- Merge pull request #787 from jwforres/no_cache_config
  (dmcphers+openshiftbot@redhat.com)
- refactor build interfaces (bparees@redhat.com)
- Allow to customize env variables for STI Build strategy (mfojtik@redhat.com)
- Don't cache the generated config.js or it won't pick up changes in startup
  options (jforrest@redhat.com)
- Makes 'config' set of commands experimental (contact@fabianofranz.com)
- Fix guestbook example to not collide with 'frontend' service
  (mfojtik@redhat.com)
- Convert Config to kapi.List{} and fix Template to use runtime.Object{}
  (mfojtik@redhat.com)
- UPSTREAM(ae3f10): Ensure the ptr is pointing to reflect.Slice in ExtractList
  (mfojtik@redhat.com)
- UPSTREAM(e7df8a): Fix ExtractList to support extraction from generic
  api.List{} (mfojtik@redhat.com)
- osc binary not present for Mac or Windows, windows needs .exe
  (ccoleman@redhat.com)
- Exposes 'osc config' to manage .kubeconfig files (contact@fabianofranz.com)
- Merge pull request #781 from liggitt/skip_cert_gen
  (dmcphers+openshiftbot@redhat.com)
- Merge pull request #779 from smarterclayton/save_osc_command
  (dmcphers+openshiftbot@redhat.com)
- Merge pull request #776 from smarterclayton/tag_images
  (dmcphers+openshiftbot@redhat.com)
- Merge pull request #652 from pweil-/router-ssl
  (dmcphers+openshiftbot@redhat.com)
- Merge pull request #768 from pweil-/router-install-remote
  (dmcphers+openshiftbot@redhat.com)
- Skip client cert gen if it exists (jliggitt@redhat.com)
- Merge pull request #778 from danmcp/master (dmcphers+openshiftbot@redhat.com)
- Skip server cert gen if exists and is valid (jliggitt@redhat.com)
- Merge pull request #777 from liggitt/public_master
  (dmcphers+openshiftbot@redhat.com)
- Merge pull request #748 from derekwaynecarr/project_should_have_no_ns
  (dmcphers+openshiftbot@redhat.com)
- Merge pull request #755 from smarterclayton/config_generator_errors
  (dmcphers+openshiftbot@redhat.com)
- Copy openshift binary in the tar (ccoleman@redhat.com)
- Merge pull request #758 from sg00dwin/less-partials-split
  (dmcphers+openshiftbot@redhat.com)
- Switch default instance size (dmcphers@redhat.com)
- Set public kubernetes master when starting kube (jliggitt@redhat.com)
- Allow images to be tagged in hack/push-release.sh (ccoleman@redhat.com)
- Merge pull request #775 from liggitt/fail_invalid_tokens
  (dmcphers+openshiftbot@redhat.com)
- add server arg to osc command to support remote masters (pweil@redhat.com)
- Add option to unionauth to fail on error, fail on invalid or expired bearer
  tokens (jliggitt@redhat.com)
- Merge pull request #764 from danmcp/master (dmcphers+openshiftbot@redhat.com)
- Update bindata.go (decarr@redhat.com)
- Update ui code to not use project.metadata.namespace (decarr@redhat.com)
- Align project with upstream resources that exist outside of namespace
  (decarr@redhat.com)
- fix public-ip for node-sdn (rchopra@redhat.com)
- Fix bindata.go for the less partials split (jforrest@redhat.com)
- Change box url and name back (dmcphers@redhat.com)
- router TLS (pweil@redhat.com)
- Merge pull request #759 from csrwng/registry_client
  (dmcphers+openshiftbot@redhat.com)
- Merge pull request #762 from danmcp/master (dmcphers+openshiftbot@redhat.com)
- Make insert key configurable (dmcphers@redhat.com)
- Merge pull request #761 from danmcp/master (dmcphers+openshiftbot@redhat.com)
- Make the provider configs optional (dmcphers@redhat.com)
- Merge pull request #754 from pmorie/vagrant
  (dmcphers+openshiftbot@redhat.com)
- Splitting .less into partials and refactor of code. Including openshift-icon
  font set for now. (sgoodwin@redhat.com)
- bump(github.com/smarterclayton/go-
  dockerregistryclient):3b6185cb3ac3811057e317dcff91f36eef17b8b0
  (ccoleman@redhat.com)
- Merge pull request #756 from deads2k/deads-really-kill-openshift
  (dmcphers+openshiftbot@redhat.com)
- kill openshift process during e2e (deads@redhat.com)
- resolve osapi endpoint to be configured as upstream to resolve 406
  (jcantril@redhat.com)
- Merge pull request #753 from smarterclayton/add_sentry
  (dmcphers+openshiftbot@redhat.com)
- Config Generator should not return raw errors via the REST API
  (ccoleman@redhat.com)
- Fix vagrant single vm environment (pmorie@gmail.com)
- Enable authentication, add x509 cert auth, anonymous auth
  (jliggitt@redhat.com)
- Separate OAuth and API muxes, pass authenticator into master
  (jliggitt@redhat.com)
- Add x509 authenticator (jliggitt@redhat.com)
- Add groups to userinfo (jliggitt@redhat.com)
- Allow panics to be reported to Sentry (ccoleman@redhat.com)
- UPSTREAM: Allow panics and unhandled errors to be reported to external
  targets (ccoleman@redhat.com)
- UPSTREAM: Add 'release' field to raven-go (ccoleman@redhat.com)
- bump(github.com/getsentry/raven-go):3fd636ed242c26c0f55bc9ee1fe47e1d6d2d77f7
  (ccoleman@redhat.com)
- Merge pull request #750 from kargakis/router
  (dmcphers+openshiftbot@redhat.com)
- Add missing error assignments (michaliskargakis@gmail.com)
- Merge pull request #736 from smarterclayton/add_profiler
  (dmcphers+openshiftbot@redhat.com)
- Merge pull request #745 from smarterclayton/add_install_registry
  (dmcphers+openshiftbot@redhat.com)
- Add profiling tools to the OpenShift binary (ccoleman@redhat.com)
- Add instructions to ignore vboxnet interfaces on the host.
  (mrunalp@gmail.com)
- Move registry install function to a reusable spot (ccoleman@redhat.com)
- Remove unused api target from Makefile comments (vvitek@redhat.com)
- add dns recommendations (bparees@redhat.com)
- Fix bug #686 (pmorie@gmail.com)
- Merge pull request #734 from sosiouxme/201401-asset-server-ips
  (dmcphers+openshiftbot@redhat.com)
- Merge pull request #722 from liggitt/routing
  (dmcphers+openshiftbot@redhat.com)
- Lock webcomponents version (jliggitt@redhat.com)
- bump(github.com/pkg/profile):c795610ec6e479e5795f7852db65ea15073674a6
  (ccoleman@redhat.com)
- Merge pull request #707 from rajatchopra/sdn
  (dmcphers+openshiftbot@redhat.com)
- Merge pull request #726 from bparees/jenkins_artifacts
  (dmcphers+openshiftbot@redhat.com)
- Use correct client config to run token cmd (jliggitt@redhat.com)
- Update routing readme and script to set up TLS (jliggitt@redhat.com)
- Separate asset bind and asset public addr (jliggitt@redhat.com)
- provide an environment switch to choose ovs-simple as the overlay network for
  the cluster (rchopra@redhat.com)
- start: provide + use flags for public API addresses (lmeyer@redhat.com)
- Merge pull request #679 from smarterclayton/reference_build_output
  (dmcphers+openshiftbot@redhat.com)
- Merge pull request #732 from danmcp/master (dmcphers+openshiftbot@redhat.com)
- No need to redoc k8s in origin (dmcphers@redhat.com)
- Review comments 2 - Pass Codec through and return error on setBuildEnv
  (ccoleman@redhat.com)
- Disable race detection on test-integration because of #731
  (ccoleman@redhat.com)
- Crash on Panic when ENV var set (ccoleman@redhat.com)
- asset server: change bind addr (lmeyer@redhat.com)
- delete large log files before archiving to jenkins (bparees@redhat.com)
- Merge pull request #728 from TomasTomecek/packaging-store-runtime-data-better
  (dmcphers+openshiftbot@redhat.com)
- Merge pull request #727 from TomasTomecek/packaging-fix-etc-sysconfig
  (dmcphers+openshiftbot@redhat.com)
- Merge pull request #702 from jhadvig/buildlog-phase-fix
  (dmcphers+openshiftbot@redhat.com)
- Bug: Build logs could be accessed only when the pod phase was running
  (j.hadvig@gmail.com)
- packaging: put runtime data to /var/lib/origin (ttomecek@redhat.com)
- packaging: remove invalid options in /etc/sysconf/os (ttomecek@redhat.com)
- Merge pull request #706 from fabianofranz/rebase_kube_docs
  (dmcphers+openshiftbot@redhat.com)
- WIP - Template updates (ccoleman@redhat.com)
- More flexibility to test-cmd and test-end-to-end (ccoleman@redhat.com)
- Remove the need to load deployments from config_generator
  (ccoleman@redhat.com)
- Merge pull request #719 from ironcladlou/apiserver-caps-fix
  (dmcphers+openshiftbot@redhat.com)
- Merge pull request #720 from sg00dwin/label-filter-dev
  (dmcphers+openshiftbot@redhat.com)
- Merge pull request #708 from smarterclayton/send_events
  (dmcphers+openshiftbot@redhat.com)
- Allow more goroutines to exit during test cases with RunUntil
  (ccoleman@redhat.com)
- Return the most recently updated deployment config after PUT
  (ccoleman@redhat.com)
- Cleanup integration tests (ccoleman@redhat.com)
- Add "from" object reference to both ImageChangeTriggers (ccoleman@redhat.com)
- Support service variable substitution in docker registry variable
  (ccoleman@redhat.com)
- Use Status.DockerImageRepository from CLI (ccoleman@redhat.com)
- Check for an ImageRepositoryMapping with metadata/name before DIR
  (ccoleman@redhat.com)
- Review comments (ccoleman@redhat.com)
- When creating build, lookup "to" field if specified (ccoleman@redhat.com)
- Define "to" and "dockerImageReference" as new fields on BuildOutput
  (ccoleman@redhat.com)
- UPSTREAM: Add RunUntil(stopCh) to reflector and poller to allow termination
  (ccoleman@redhat.com)
- UPSTREAM: Expose validation.ValidateLabels for reuse (ccoleman@redhat.com)
- Disable other e2e tests (ccoleman@redhat.com)
- Merge pull request #648 from ironcladlou/rollback-api
  (dmcphers+openshiftbot@redhat.com)
- UPSTREAM: Use ExtractObj instead of ExtractList in Kubelet
  (ccoleman@redhat.com)
- Introduce deployment rollback API (ironcladlou@gmail.com)
- design policy (deads@redhat.com)
- Enable privileged capabilities in apiserver (ironcladlou@gmail.com)
- Merge pull request #696 from bparees/build_tests
  (dmcphers+openshiftbot@redhat.com)
- Wireframes of label filter interface states event-based user actions
  (sgoodwin@redhat.com)
- run custom, docker builds in e2e (bparees@redhat.com)
- Merge pull request #682 from goldmann/openshift-node-restart
  (dmcphers+openshiftbot@redhat.com)
- Updating HACKING doc with more detailed information about Kubernetes rebases
  (contact@fabianofranz.com)
- Merge pull request #717 from soltysh/resourceversion_removal
  (dmcphers+openshiftbot@redhat.com)
- Merge pull request #715 from liggitt/listen_scheme
  (dmcphers+openshiftbot@redhat.com)
- Remove hard-coded resourceVersion values from build watches
  (maszulik@redhat.com)
- Merge pull request #713 from liggitt/tls_token_request
  (dmcphers+openshiftbot@redhat.com)
- Merge pull request #701 from pmorie/deadcode
  (dmcphers+openshiftbot@redhat.com)
- Merge pull request #695 from pmorie/typo (dmcphers+openshiftbot@redhat.com)
- Merge pull request #705 from ironcladlou/remove-hardcoded-watch-versions
  (dmcphers+openshiftbot@redhat.com)
- Make vagrant run in http for now (jliggitt@redhat.com)
- Default --master scheme to match --listen (jliggitt@redhat.com)
- Rebuild to pick up new webcomponents (jliggitt@redhat.com)
- Fix internal token request with TLS (jliggitt@redhat.com)
- Remove flag hard-coding (pmorie@gmail.com)
- Send events from the master (ccoleman@redhat.com)
- Don't hard-code resourceVersion in watches (ironcladlou@gmail.com)
- Merge pull request #638 from liggitt/tls (dmcphers+openshiftbot@redhat.com)
- Enable TLS (jliggitt@redhat.com)
- Merge pull request #691 from pmorie/docs (dmcphers+openshiftbot@redhat.com)
- UPSTREAM: Allow changing global default server hostname (jliggitt@redhat.com)
- Exclude .git and node_modules from test search (ironcladlou@gmail.com)
- UPSTREAM: Use CAFile even when cert/key is not specified, allow client config
  to take cert data directly (jliggitt@redhat.com)
- Merge pull request #694 from mfojtik/remove_yaml
  (dmcphers+openshiftbot@redhat.com)
- Merge pull request #689 from csrwng/fix_docker_build
  (dmcphers+openshiftbot@redhat.com)
- Typo in deployment controller factory (pmorie@gmail.com)
- Remove yaml from all object types (mfojtik@redhat.com)
- Router doc json cleanup (pmorie@gmail.com)
- Make OSC use non-interactive auth loading, fix flag binding
  (jliggitt@redhat.com)
- UPSTREAM: make kubectl factory flag binding optional (jliggitt@redhat.com)
- Fix docker build with context directory (cewong@redhat.com)
- Merge pull request #687 from sosiouxme/20150120-model-docs
  (dmcphers+openshiftbot@redhat.com)
- docs: Filling in some initial model descriptions (lmeyer@redhat.com)
- Merge pull request #677 from pmorie/build (dmcphers+openshiftbot@redhat.com)
- Merge pull request #680 from bparees/fix_sample
  (dmcphers+openshiftbot@redhat.com)
- Merge pull request #672 from sdodson/tito-rel-eng
  (dmcphers+openshiftbot@redhat.com)
- docs: *_model.adoc => .md (lmeyer@redhat.com)
- Make hack/build-go.sh create symlinks for openshift (pmorie@gmail.com)
- UPSTREAM: bump(github.com/jteeuwen/go-bindata):
  f94581bd91620d0ccd9c22bb1d2de13f6a605857 (jliggitt@redhat.com)
- UPSTREAM: Disable UIs for Kubernetes and etcd (ccoleman@redhat.com)
- Refactor to match changes upstream (mfojtik@redhat.com)
- Refactor to match changes upstream (contact@fabianofranz.com)
- UPSTREAM: api registration right on mux makes it invisible to container
  (contact@fabianofranz.com)
- bump(github.com/GoogleCloudPlatform/kubernetes):21b661ecf3038dc50f75d345276c9
  cf460af9df2 (contact@fabianofranz.com)
- Merge pull request #659 from jwforres/console_main_navigation
  (dmcphers+openshiftbot@redhat.com)
- In case of failure, wait and restart the openshift-node service
  (marek.goldmann@gmail.com)
- Pull in hawtio-core-navigation and build console nav around it. Styles and
  theming by @sg00dwin (jforrest@redhat.com)
- fix namespacing so sample works again (bparees@redhat.com)
- Fix gofmt detection (jliggitt@redhat.com)
- Merge pull request #676 from bparees/quote_privileged
  (dmcphers+openshiftbot@redhat.com)
- Merge pull request #658 from jwforres/console_hits_master_hostname
  (dmcphers+openshiftbot@redhat.com)
- add missing quotes to privileged (bparees@redhat.com)
- Merge pull request #635 from smarterclayton/image_stream_status
  (dmcphers+openshiftbot@redhat.com)
- Merge pull request #674 from liggitt/cancel_build
  (dmcphers+openshiftbot@redhat.com)
- Merge pull request #673 from smarterclayton/fix_constants
  (dmcphers+openshiftbot@redhat.com)
- Require docker-io 1.3.2 or later. Remove -devel FIXME (sdodson@redhat.com)
- Support `GET /imageRepositoryTags/<name>:<tag>` (ccoleman@redhat.com)
- Properly version Docker image metadata sent to the API (ccoleman@redhat.com)
- UPSTREAM: Expose TypeAccessor for objects without metadata
  (ccoleman@redhat.com)
- Update end-to-end to use new registry pattern (ccoleman@redhat.com)
- Depend on docker-io (sdodson@redhat.com)
- Tolerate missing build logs in cancel-build (jliggitt@redhat.com)
- Constants are mismatched on BuildTriggerType (ccoleman@redhat.com)
- Move systemd unit and sysconfig files to rel-eng (sdodson@redhat.com)
- Merge pull request #665 from smarterclayton/add_delete_methods
  (dmcphers+openshiftbot@redhat.com)
- ImageRepository lookup should check the OpenShift for <namespace>/<name>
  (ccoleman@redhat.com)
- UPSTREAM: Disable auto-pull when tag is "latest" (ccoleman@redhat.com)
- Initial pass at getting tito set up for release engineering purposes
  (sdodson@redhat.com)
- Merge pull request #664 from smarterclayton/test_fixes
  (dmcphers+openshiftbot@redhat.com)
- Update sample app README now that cors-allowed-origins option isn't required
  for embedded web console (jforrest@redhat.com)
- Move specification for api version for web console into console code.  Add
  127.0.0.1 to default cors list. (jforrest@redhat.com)
- Web console talks to master over configured master host/port and embedded web
  console allowed by default in CORS list (jforrest@redhat.com)
- Bug 1176815 - Improve error reporting for build-log (mfojtik@redhat.com)
- Update README with simpler commands (ccoleman@redhat.com)
- Merge pull request #667 from smarterclayton/whitespace
  (dmcphers+openshiftbot@redhat.com)
- Minor whitespace cleanup (ccoleman@redhat.com)
- Ensure tests shut themselves down, and fix race in imagechange test
  (ccoleman@redhat.com)
- Add Delete methods to various Image objects (ccoleman@redhat.com)
- Update the Makefile to run all tests (ccoleman@redhat.com)
- One last path fix (matthicksj@gmail.com)
- Fixing openshift path (matthicksj@gmail.com)
- Updating to use Makefile and updating path (matthicksj@gmail.com)
- Merge pull request #661 from bparees/privilged_builds
  (dmcphers+openshiftbot@redhat.com)
- use privileged containers for builds and docker registry (bparees@redhat.com)
- Merge pull request #660 from sosiouxme/model-docs
  (dmcphers+openshiftbot@redhat.com)
- Merge pull request #649 from akostadinov/master
  (dmcphers+openshiftbot@redhat.com)
- docs: place for k8s/os model descriptions (lmeyer@redhat.com)
- Merge pull request #657 from bparees/copy_build
  (dmcphers+openshiftbot@redhat.com)
- deep copy when creating build from buildconfig (bparees@redhat.com)
- Merge pull request #654 from mfojtik/sti_update_flow
  (dmcphers+openshiftbot@redhat.com)
- Push the new STI images into configured output imageRepository
  (mfojtik@redhat.com)
- Merge pull request #646 from nhr/added_sample_app_prerun_info
  (dmcphers+openshiftbot@redhat.com)
- Merge pull request #647 from csrwng/untag_built_images
  (dmcphers+openshiftbot@redhat.com)
- Merge pull request #653 from luksa/vagrant_master_ip
  (dmcphers+openshiftbot@redhat.com)
- Add the hawtio-extension-service as a dependency (jforrest@redhat.com)
- Fixed bug: the master was advertising its internal IP when running the dev
  cluster through Vagrant (marko.luksa@gmail.com)
- ignore tag duplicaiton with multiple runs of e2e tests (akostadi@redhat.com)
- make sure errors don't abort tear down (akostadi@redhat.com)
- add image change trigger example to json (bparees@redhat.com)
- correct end-to-end test executable name in HACKING doc (akostadi@redhat.com)
- Fixed SELinux and firewalld commands for temporary disabling.
  (hripps@redhat.com)
- Modified with changes from review 1 (hripps@redhat.com)
- Delete built images after pushing them to registry (cewong@redhat.com)
- Added info about necessary SELinux & firewalld setup (hripps@redhat.com)
- Merge pull request #642 from mfojtik/fix_sti_builder
  (dmcphers+openshiftbot@redhat.com)
- Merge pull request #644 from akostadinov/master
  (dmcphers+openshiftbot@redhat.com)
- git is also required, otherwise `go get` does not work (akostadi@redhat.com)
- Do not tag with GIT ref when the SOURCE_REF is not set (sti-image-builder)
  (mfojtik@redhat.com)
- Fixed unpacking of sti in sti-image-builder (mfojtik@redhat.com)
- Merge pull request #557 from bparees/add_dependency_id
  (dmcphers+openshiftbot@redhat.com)
- Merge pull request #639 from bparees/hardcode_registry_ip
  (dmcphers+openshiftbot@redhat.com)
- introduce image change build trigger logic (bparees@redhat.com)
- force the docker registry ip to be constant (bparees@redhat.com)
- Merge pull request #632 from jwforres/refactor_data_service
  (dmcphers+openshiftbot@redhat.com)
- Refactor data service to better handle resourceVersion, unsubscribe, context
  specific callback lists, etc... (jforrest@redhat.com)
- Merge pull request #631 from ironcladlou/deployment-docs
  (dmcphers+openshiftbot@redhat.com)
- Merge pull request #629 from mfojtik/sti-builder-image
  (dmcphers+openshiftbot@redhat.com)
- Added STI image builder image (mfojtik@redhat.com)
- Rewrite and re-scope deployment documentation (ironcladlou@gmail.com)
- Merge pull request #627 from bparees/update_readme
  (dmcphers+openshiftbot@redhat.com)
- update readme to work with web console (bparees@redhat.com)
- Double error print in the OpenShift command (ccoleman@redhat.com)
- Merge pull request #584 from ironcladlou/rc-deployments-redux
  (dmcphers+openshiftbot@redhat.com)
- Implement deployments without Deployment (ironcladlou@gmail.com)
- Merge pull request #622 from csrwng/versioned_webhook
  (dmcphers+openshiftbot@redhat.com)
- Merge pull request #625 from soltysh/sti_update
  (dmcphers+openshiftbot@redhat.com)
- Add generic webhook payload to versioned types (cewong@redhat.com)
- Merge pull request #628 from jianlinliu/master
  (dmcphers+openshiftbot@redhat.com)
- Merge pull request #621 from thoraxe/containerized-docs-update
  (dmcphers+openshiftbot@redhat.com)
- Updated STI builder according to latest STI version (maszulik@redhat.com)
- bump(github.com/openshift/source-to-
  image/pkg/sti):5813879841b75b7eb88169d3265a0560fdf50b12 (maszulik@redhat.com)
- correct awk command to get correct endpoint (jialiu@redhat.com)
- correct awk command to get correct endpoint (jialiu@redhat.com)
- Merge pull request #624 from danmcp/master (dmcphers+openshiftbot@redhat.com)
- Merge pull request #619 from soltysh/sti_update
  (dmcphers+openshiftbot@redhat.com)
- Merge pull request #616 from rajatchopra/master
  (dmcphers+openshiftbot@redhat.com)
- Merge pull request #614 from luksa/OPENSHIFT_NUM_MINIONS
  (dmcphers+openshiftbot@redhat.com)
- Fixing sti url (dmcphers@redhat.com)
- Fixing typos (dmcphers@redhat.com)
- Merge remote-tracking branch 'upstream/master' into containerized-docs-update
  (erikmjacobs@gmail.com)
- added setup documentation when using the docker container and the sample app
  (erikmjacobs@gmail.com)
- Merge pull request #620 from jwforres/include_hawtio_core
  (dmcphers+openshiftbot@redhat.com)
- tweaked getting started readme (erikmjacobs@gmail.com)
- Pull in the hawtio-core framework into the console (jforrest@redhat.com)
- Merge pull request #618 from ironcladlou/configurable-grunt
  (dmcphers+openshiftbot@redhat.com)
- Updated STI builder according to latest STI version (maszulik@redhat.com)
- bump(github.com/openshift/source-to-
  image/pkg/sti):48cf2e985b571ddc67cfb84a59a339be38b98a81 (maszulik@redhat.com)
- Make grunt hostname/port configurable (ironcladlou@gmail.com)
- Vagrantfile: accommodate empty lines in ~/.awscred (jolamb@redhat.com)
- Merge pull request #613 from mfojtik/process_improvements
  (dmcphers+openshiftbot@redhat.com)
- ssl_fc_has_sni is meant to work post ssl termination, use req_ssl_sni to
  directly lookup the extacted sni from the map. (rchopra@redhat.com)
- Added --parameters and --value options for kubectl#process command
  (mfojtik@redhat.com)
- OPENSHIFT_NUM_MINIONS env var was not honored (marko.luksa@gmail.com)
- Merge pull request #569 from jwforres/capabilities_proposal
  (dmcphers+openshiftbot@redhat.com)
- add instructions for insecure registry config (bparees@redhat.com)
- Merge pull request #602 from thesteve0/patch-1
  (dmcphers+openshiftbot@redhat.com)
- Merge pull request #600 from smarterclayton/rebase
  (dmcphers+openshiftbot@redhat.com)
- Update README.md (scitronpousty@gmail.com)
- Specifically add github.com/docker/docker/pkg/units (ccoleman@redhat.com)
- Refactor to match upstream (ccoleman@redhat.com)
- UPSTREAM: Disable UIs for Kubernetes and etcd (ccoleman@redhat.com)
- bump(github.com/GoogleCloudPlatform/kubernetes):6624b64f440a0f10a8d9ca401c3b1
  40f1bf2f945 (ccoleman@redhat.com)
- Merge pull request #599 from jasonkuhrt/patch-1
  (dmcphers+openshiftbot@redhat.com)
- Merge pull request #596 from jwforres/etag_assets_commit
  (dmcphers+openshiftbot@redhat.com)
- Cache control assets with ETag based on commit (jforrest@redhat.com)
- Kube make clean doesn't work without Docker (ccoleman@redhat.com)
- Update cli.md (jasonkuhrt@me.com)
- Issue 253 - Added STI scripts location as part of the STI strategy
  (maszulik@redhat.com)
- fix template test fixture (rajatchopra@gmail.com)
- fix template : redis-master label missing. issue#573 (rajatchopra@gmail.com)
- Merge pull request #592 from derekwaynecarr/ns_client_updates
  (dmcphers+openshiftbot@redhat.com)
- Merge pull request #594 from smarterclayton/testcase_improvements
  (dmcphers+openshiftbot@redhat.com)
- Merge pull request #591 from jwforres/enable_html5_mode
  (dmcphers+openshiftbot@redhat.com)
- Enable html5 mode in the console (jforrest@redhat.com)
- Improve example validation and add template fixtures for example data
  (ccoleman@redhat.com)
- Allow resources posted to /templateConfigs to omit name (ccoleman@redhat.com)
- Template parameter processing shouldn't return errors for unrecognized types
  (ccoleman@redhat.com)
- Fix errors in guestbook template.json (ccoleman@redhat.com)
- Return typed errors from template config processing (ccoleman@redhat.com)
- Set uid, creation timestamp using standard utility from kube
  (decarr@redhat.com)
- Remove debug statement from master.go (ccoleman@redhat.com)
- Templates don't round trip (ccoleman@redhat.com)
- Merge pull request #593 from bparees/interface
  (dmcphers+openshiftbot@redhat.com)
- fix interface typo (bparees@redhat.com)
- Ensure namespace will be serialized in proper location when moving to path
  param (decarr@redhat.com)
- Merge pull request #586 from VojtechVitek/config_delete
  (dmcphers+openshiftbot@redhat.com)
- Merge pull request #582 from jhadvig/golint_typo
  (dmcphers+openshiftbot@redhat.com)
- Merge pull request #585 from sg00dwin/nav-docs
  (dmcphers+openshiftbot@redhat.com)
- Merge pull request #587 from soltysh/cobra_update
  (dmcphers+openshiftbot@redhat.com)
- Update bindata to match upstream dependencies (jforrest@redhat.com)
- bump(github.com/spf13/cobra):e1e66f7b4e667751cf530ddb6e72b79d6eeb0235
  (maszulik@redhat.com)
- UPSTREAM: kubectl delete command: adding labelSelector (vvitek@redhat.com)
- Proposal for capabilities (jforrest@redhat.com)
- Update nav with labels (sgoodwin@redhat.com)
- Merge pull request #575 from jhadvig/golint_fix
  (dmcphers+openshiftbot@redhat.com)
- Incorrect path argument for Golint (j.hadvig@gmail.com)
- Update bindata to match an updated dependency (jforrest@redhat.com)
- Reintroduced Vagrant version sensitivity (hripps@redhat.com)
- Updated Vagrantfile to reflect config processing changes as of Vagrant 1.7.1
  (hripps@redhat.com)
- Clean up (j.hadvig@gmail.com)
- V3 console navigation structure and interaction (sgoodwin@redhat.com)
- Remove API docs and replace with link to Swagger UI (ccoleman@redhat.com)
- Support the swagger API from OpenShift master (ccoleman@redhat.com)
- UPSTREAM: Take HandlerContainer as input to master to allow extension
  (ccoleman@redhat.com)
- Merge pull request #500 from smarterclayton/add_image_repo_status
  (dmcphers+openshiftbot@redhat.com)
- Fix 'openshift cli' longDesc string arg reference (vvitek@redhat.com)
- Merge pull request #514 from pmorie/router-refactor
  (dmcphers+openshiftbot@redhat.com)
- Router refactor (pmorie@gmail.com)
- Merge pull request #542 from marianitadn/bug-1171673
  (dmcphers+openshiftbot@redhat.com)
- fix #551, make the service ip range private (deads@redhat.com)
- Cancel new builds. Update client logic. (maria.nita.dn@gmail.com)
- Cleanup OpenShift CLI (ccoleman@redhat.com)
- test-cmd should use raw 'osc' calls (ccoleman@redhat.com)
- Make test-end-to-end more readable (ccoleman@redhat.com)
- Golint is broken on Mac (ccoleman@redhat.com)
- Merge pull request #547 from deads2k/deads-rebase-kubernetes
  (dmcphers+openshiftbot@redhat.com)
- Merge pull request #562 from jwforres/fix_project_description
  (dmcphers+openshiftbot@redhat.com)
- Merge pull request #559 from VojtechVitek/checkErr
  (dmcphers+openshiftbot@redhat.com)
- Merge pull request #522 from akram/router_controller_fixed
  (dmcphers+openshiftbot@redhat.com)
- Merge pull request #470 from deads2k/deads-add-challenging-cli-transport
  (dmcphers+openshiftbot@redhat.com)
- tweaks to handle new kubernetes, kick travis again (deads@redhat.com)
- bump(github.com/GoogleCloudPlatform/kubernetes):3910b2d6e18759b3a9a6920c7f3d0
  ccd122df7f9 (deads@redhat.com)
- Move from go 1.4rc2 to 1.4 release (jordan@liggitt.net)
- Merge pull request #564 from bparees/sample_helper
  (dmcphers+openshiftbot@redhat.com)
- helper script to fix registry ip (bparees@redhat.com)
- Merge pull request #541 from mfojtik/custom_build
  (dmcphers+openshiftbot@redhat.com)
- Rename STIBuildStrategy.BuildImage to Image (mfojtik@redhat.com)
- Refactoring router.go to handle errors. Improving code coverage - Add port
  forwarding from 8080 to localhost:8080 on VirtualBox - Refactoring router.go
  to handle errors. Improving code coverage. - Adding port forwarding from 80
  to localhost:1080 on VirtualBox, and comments on how to test locally -
  Applying refactor change to controller/test/test_router.go - Fixing
  identation - Fixing unit tests - Organizing imports - Merge (akram@free.fr)
- Fix project description in example and console to work as an annotation
  (jforrest@redhat.com)
- fix auth packages, kick travis yet again (deads@redhat.com)
- add cli challenge interaction, kick travis again (deads@redhat.com)
- Merge pull request #555 from deads2k/deads-track-down-flaky-travis
  (dmcphers+openshiftbot@redhat.com)
- Added documentation for custom build (mfojtik@redhat.com)
- cancel-build fails if no pod was assigned (deads@redhat.com)
- Initial addition of CustomBuild type (mfojtik@redhat.com)
- Improve error reporting (vvitek@redhat.com)
- add instructions to edit registry service ip (bparees@redhat.com)
- Add go1.4 to travis (jliggitt@redhat.com)
- Merge pull request #544 from pmorie/issue538
  (dmcphers+openshiftbot@redhat.com)
- Merge pull request #483 from deads2k/deads-rebase-kubernetes
  (dmcphers+openshiftbot@redhat.com)
- EventQueue should provide events for replaced state (pmorie@gmail.com)
- Merge pull request #543 from mfojtik/fix_install_assets
  (dmcphers+openshiftbot@redhat.com)
- Exit install-assets.sh when the command fails (mfojtik@redhat.com)
- make openshift run on new kubernetes (deads@redhat.com)
- UPSTREAM: go-restful, fix race conditions https://github.com/emicklei/go-
  restful/pull/168 (deads@redhat.com)
- UPSTREAM: Add util.Until (ccoleman@redhat.com)
- bump(github.com/GoogleCloudPlatform/kubernetes):b614f22935df36f8c1d6bd3c5c9fe
  850e79fd729 (deads@redhat.com)
- Add a Status field on ImageRepository (ccoleman@redhat.com)
- Various Go style fixes (mfojtik@redhat.com)
- Merge pull request #532 from csrwng/fix_webhook_display
  (dmcphers+openshiftbot@redhat.com)
- increase retries to account for slow systems (bparees@redhat.com)
- Merge pull request #506 from pmorie/router-shards-proposal
  (dmcphers+openshiftbot@redhat.com)
- Merge pull request #443 from marianitadn/cancel-builds
  (dmcphers+openshiftbot@redhat.com)
- Add command to cancel build     - Add flag to print build logs  - Add flag to
  restart build     - Test command (maria.nita.dn@gmail.com)
- Merge pull request #535 from bparees/e2e_build_logs
  (dmcphers+openshiftbot@redhat.com)
- Add PodManager to build resource, to handle pod delete and create
  (maria.nita.dn@gmail.com)
- Add resource flag and status for cancelling build (maria.nita.dn@gmail.com)
- Merge pull request #526 from mfojtik/install-assets-quiet
  (dmcphers+openshiftbot@redhat.com)
- always dump build log to build.log (bparees@redhat.com)
- Router sharding proposal 2/2 (pmorie@gmail.com)
- Router sharding proposal 1/2 (pweil@redhat.com)
- Simplify webhook URL display (cewong@redhat.com)
- Add strategy and revision output to Build describer (cewong@redhat.com)
- Merge pull request #447 from fabianofranz/osc_skeleton
  (dmcphers+openshiftbot@redhat.com)
- Merge pull request #463 from iNecas/vagrant-libvirt
  (dmcphers+openshiftbot@redhat.com)
- Marks 'openshift kube' as deprecated (contact@fabianofranz.com)
- Removes 'openshift kubectl' in favor of 'openshift cli', 'kubectl' set as an
  alias (contact@fabianofranz.com)
- Exposes 'openshift cli', removing the osc binary for now
  (contact@fabianofranz.com)
- Basic structure for the end-user client command (osc)
  (contact@fabianofranz.com)
- Install assets more quietly (mfojtik@redhat.com)
- Merge pull request #523 from mfojtik/kubectl_project
  (dmcphers+openshiftbot@redhat.com)
- Merge pull request #530 from mfojtik/golint_local
  (dmcphers+openshiftbot@redhat.com)
- Add '-m' option to verify-golint to check just modified files
  (mfojtik@redhat.com)
- Merge pull request #464 from iNecas/fix-vagrant-rsync
  (dmcphers+openshiftbot@redhat.com)
- Merge pull request #527 from jhadvig/BZ_1170545
  (dmcphers+openshiftbot@redhat.com)
- Bug 1170545 - Error about deployment not found (j.hadvig@gmail.com)
- Merge pull request #524 from jhadvig/origin_fixes
  (dmcphers+openshiftbot@redhat.com)
- ALL_CAPS to CamelCase (j.hadvig@gmail.com)
- Array declaration change (j.hadvig@gmail.com)
- receiver name should not be an underscore (j.hadvig@gmail.com)
- Reciever name consistency (j.hadvig@gmail.com)
- Removing underscore from method name (j.hadvig@gmail.com)
- Use DeploymentStrategy instead of recreate.DeploymentStrategy
  (j.hadvig@gmail.com)
- replacing 'var += 1' with 'var++' (j.hadvig@gmail.com)
- error strings should not end with punctuation (j.hadvig@gmail.com)
- Fix variable names (j.hadvig@gmail.com)
- Fix panic in webhook printing (mfojtik@redhat.com)
- Refactor printing of values in kubectl describe (mfojtik@redhat.com)
- Add missing Update, Create and Delete methods to Project client
  (mfojtik@redhat.com)
- Remove namespace from Project client and Describer (mfojtik@redhat.com)
- Merge pull request #518 from mfojtik/go_fixes
  (dmcphers+openshiftbot@redhat.com)
- fix service spec camel case (pweil@redhat.com)
- Merge pull request #508 from VojtechVitek/config_labels
  (dmcphers+openshiftbot@redhat.com)
- Merge pull request #496 from soltysh/bug1167191
  (dmcphers+openshiftbot@redhat.com)
- Fix #286: Fix Config with nil Labels (vvitek@redhat.com)
- bump(github.com/openshift/source-to-image):
  1075509c5833e58fda33f03ce07307d7193d74f4 (maszulik@redhat.com)
- Simplify code to get rid variable shadowing (maszulik@redhat.com)
- replace build trigger with build command (bparees@redhat.com)
- Fix failed tests (mfojtik@redhat.com)
- getUrl -> getURL (mfojtik@redhat.com)
- Rename grant.GrantFormRenderer to grant.FormRenderer (mfojtik@redhat.com)
- Fix variable names (Url -> URL, client_id -> clientID, etc...)
  (mfojtik@redhat.com)
- Replace ALL_CAPS in basicauth_test with camel case (mfojtik@redhat.com)
- Use 'template.Processor' instead of 'template.TemplateProcessor'
  (mfojtik@redhat.com)
- Replace errors.New(fmt.Sprintf(...)) with fmt.Errorf(...)
  (mfojtik@redhat.com)
- Get rid of else from an if block when it contains return (mfojtik@redhat.com)
- Ascii should be ASCII (mfojtik@redhat.com)
- webhookUrl should be webhookURL (mfojtik@redhat.com)
- NoDefaultIP should be ErrNoDefaultIP (mfojtik@redhat.com)
- Fixed godoc in server/start (mfojtik@redhat.com)
- Remove else from env() func (mfojtik@redhat.com)
- Fixed godoc for origin/auth package (mfojtik@redhat.com)
- Fixed missing godoc in cmd/infra package (mfojtik@redhat.com)
- Added missing godoc and obsolete notice (mfojtik@redhat.com)
- Added missing godoc (mfojtik@redhat.com)
- Fixed if block that ends with a return in serialization test
  (mfojtik@redhat.com)
- Added godoc for multimapper constant (mfojtik@redhat.com)
- Rename haproxy.HaproxyRouter to haproxy.Router (mfojtik@redhat.com)
- Added Project describer (mfojtik@redhat.com)
- Added client for Project (mfojtik@redhat.com)
- Replace Description with Annotations in Project (mfojtik@redhat.com)
- Fixed wrong User() and UserIdentityMappings in Fake client
  (mfojtik@redhat.com)
- Added kubectl Describer for Origin objects (mfojtik@redhat.com)
- Rename config.mergeMaps() as util.MergeInto() (vvitek@redhat.com)
- UPSTREAM: Add Labels and Annotations to MetadataAccessor (vvitek@redhat.com)
- UPSTREAM: meta_test should not depend on runtime.TypeMeta (vvitek@redhat.com)
- Merge pull request #513 from bparees/use_openshift_jenkins
  (dmcphers+openshiftbot@redhat.com)
- update to use new openshift jenkins image tag (bparees@redhat.com)
- Merge pull request #482 from bparees/link_troubleshooting
  (dmcphers+openshiftbot@redhat.com)
- Merge pull request #486 from pweil-/issue-403-cherry-pick
  (dmcphers+openshiftbot@redhat.com)
- Merge pull request #492 from jhadvig/build_trigger_kubectl
  (dmcphers+openshiftbot@redhat.com)
- Merge pull request #505 from liggitt/cleanup_asset_test
  (dmcphers+openshiftbot@redhat.com)
- Merge pull request #510 from bparees/fix_e2e
  (dmcphers+openshiftbot@redhat.com)
- allow unbound skip_image_cleanup variable (bparees@redhat.com)
- Porting manual build-trigger to kubectl (j.hadvig@gmail.com)
- Gzip assets (jliggitt@redhat.com)
- Add dependency on github.com/daaku/go.httpgzip
  (3f59977b58c61991f5ed3670bbd141937d808b06) (jliggitt@redhat.com)
- Simplify asset test, keep line breaks in css and js (jliggitt@redhat.com)
- Merge pull request #499 from jimmidyson/cadvisor-update
  (dmcphers+openshiftbot@redhat.com)
- Change AddRoute signature to use ep structs, factor out functions for
  testability, add unit tests for said functions (pweil@redhat.com)
- Merge pull request #487 from bparees/add_jenkins
  (dmcphers+openshiftbot@redhat.com)
- add jenkins sample (bparees@redhat.com)
- Fixup the gofmt'ed bindata.go file (jforrest@redhat.com)
- UPSTREAM: Fixes #458 - retrieval of Docker container stats from cadvisor
  (jimmidyson@gmail.com)
- bump(github.com/google/cadvisor): 89088df70eca64cf9d6b9a23a3d2bc21a30916d6
  (jimmidyson@gmail.com)
- Merge pull request #453 from akram/port_forwarding
  (dmcphers+openshiftbot@redhat.com)
- Merge pull request #448 from derekwaynecarr/project_example_fix
  (dmcphers+openshiftbot@redhat.com)
- Merge pull request #488 from pmorie/router (dmcphers+openshiftbot@redhat.com)
- Merge pull request #497 from smarterclayton/better_aliased_commands
  (dmcphers+openshiftbot@redhat.com)
- Stop deployment controllers during integration tests (ccoleman@redhat.com)
- UPSTREAM: Add util.Until (ccoleman@redhat.com)
- Prepare for nested commands (ccoleman@redhat.com)
- bump(github.com/spf13/cobra): b825817fc0fc59fc1657bc8202204a04ae3d679d
  (ccoleman@redhat.com)
- Merge pull request #494 from mfojtik/kubectl_readme
  (dmcphers+openshiftbot@redhat.com)
- Added docs/cli.md describing the kubectl interface (mfojtik@redhat.com)
- Merge pull request #495 from soltysh/common_fixups
  (dmcphers+openshiftbot@redhat.com)
- Fixed typos, mixing comments and removed unused method (maszulik@redhat.com)
- Fix documentation to use kubectl instead of kubecfg (mfojtik@redhat.com)
- Replace kubecfg with kubectl in e2e test (mfojtik@redhat.com)
- Fix incorrect namespace for origin kubectl commands (mfojtik@redhat.com)
- Fixed typo in kubectl build-log (mfojtik@redhat.com)
- Cleanup godoc / tests for router, event queue (pmorie@gmail.com)
- Merge pull request #475 from mfojtik/verify_golint
  (dmcphers+openshiftbot@redhat.com)
- Merge pull request #485 from mfojtik/skip_image_cleanup
  (dmcphers+openshiftbot@redhat.com)
- Merge pull request #481 from jhadvig/type_fix
  (dmcphers+openshiftbot@redhat.com)
- Merge pull request #484 from mfojtik/kubectl_lost_commits
  (dmcphers+openshiftbot@redhat.com)
- Merge pull request #480 from pmorie/router (dmcphers+openshiftbot@redhat.com)
- Add SKIP_IMAGE_CLEANUP env variable for E2E test (mfojtik@redhat.com)
- Fixed test-service.json fixture to be v1beta2 (mfojtik@redhat.com)
- Switch test-cmd.sh to use kubectl instead of kubecfg (mfojtik@redhat.com)
- Use ResourceFromFile to get namespace and data (mfojtik@redhat.com)
- Merge pull request #474 from mfojtik/kubectl
  (dmcphers+openshiftbot@redhat.com)
- Merge pull request #471 from derekwaynecarr/hack_pythia
  (dmcphers+openshiftbot@redhat.com)
- Merge pull request #401 from jwforres/project_overview
  (dmcphers+openshiftbot@redhat.com)
- Refactor router controller unit tests (pmorie@gmail.com)
- link debugging guide from other docs (bparees@redhat.com)
- Merge pull request #465 from bparees/troubleshooting
  (dmcphers+openshiftbot@redhat.com)
- Correct urlVars field name (j.hadvig@gmail.com)
- UPSTREAM: Fix pluralization in RESTMapper when kind ends with 'y' (#2569)
  (mfojtik@redhat.com)
- Define printer for Origin objects in kubectl (mfojtik@redhat.com)
- Added TODOs and NOTE into Config#Apply (mfojtik@redhat.com)
- Added 'openshift kubectl build-logs' command (mfojtik@redhat.com)
- Added 'openshift kubectl process' command (mfojtik@redhat.com)
- Added 'openshift kubectl apply' command (mfojtik@redhat.com)
- Initial import for pkg/cmd/kubectl into origin (mfojtik@redhat.com)
- Added MultiRESTMapper into pkg/api/meta (mfojtik@redhat.com)
- create a troubleshooting guide (bparees@redhat.com)
- print invalid responses (bparees@redhat.com)
- Added ./hack/verify-golint.sh command (mfojtik@redhat.com)
- Make install-assets.sh work outside TRAVIS (jliggitt@redhat.com)
- Initial implementation of a project's overview in the web console
  (jforrest@redhat.com)
- Add hack script for pythia tool (decarr@redhat.com)
- Add EventQueue and refactor LBManager to use client/cache (pmorie@gmail.com)
- Merge pull request #468 from jwforres/bindata_stabilized_output
  (dmcphers+openshiftbot@redhat.com)
- Merge pull request #460 from jhadvig/build_trigger
  (dmcphers+openshiftbot@redhat.com)
- Merge pull request #429 from pweil-/router-multi
  (dmcphers+openshiftbot@redhat.com)
- Merge pull request #457 from liggitt/fixup_oauth_types
  (dmcphers+openshiftbot@redhat.com)
- Merge pull request #445 from soltysh/client_interface_update
  (dmcphers+openshiftbot@redhat.com)
- Merge pull request #462 from csrwng/fix_items_annotations
  (dmcphers+openshiftbot@redhat.com)
- bump(github.com/jteeuwen/go-bindata):f94581bd91620d0ccd9c22bb1d2de13f6a605857
  (jforrest@redhat.com)
- Include required fields on AccessToken type, always serialize Items fields
  (jliggitt@redhat.com)
- Manual build trigger (j.hadvig@gmail.com)
- Rework client.Interface to match upstream (maszulik@redhat.com)
- vagrant-libvirt support (inecas@redhat.com)
- Fix vagrant rsync (inecas@redhat.com)
- Remove omitempty annotation from Items property in list types
  (cewong@redhat.com)
- Add build namespace to built image environment (cewong@redhat.com)
- Use upstream ParseWatchResourceVersion (agoldste@redhat.com)
- Merge pull request #456 from ncdc/image-repository-fixes
  (dmcphers+openshiftbot@redhat.com)
- Merge pull request #410 from csrwng/manual_build_trigger
  (dmcphers+openshiftbot@redhat.com)
- Merge pull request #409 from csrwng/buildconfig_watch
  (dmcphers+openshiftbot@redhat.com)
- ImageRepository fixes (agoldste@redhat.com)
- Add auth-proxy-test (deads@redhat.com)
- Manual build launch (cewong@redhat.com)
- Add watch method for build configs (cewong@redhat.com)
- Adding port forwarding from 80 to localhost:1080 on VirtualBox, fixing indent
  and comments on how to test locally (akram@free.fr)
- Ref mailing list (ccoleman@redhat.com)
- Merge pull request #451 from bparees/bump_sti_version
  (dmcphers+openshiftbot@redhat.com)
- Merge pull request #446 from liggitt/identity_fix
  (dmcphers+openshiftbot@redhat.com)
- Merge pull request #449 from derekwaynecarr/fixup_makefile
  (dmcphers+openshiftbot@redhat.com)
- Merge pull request #413 from csrwng/fix_generic_webhook_errormsg
  (dmcphers+openshiftbot@redhat.com)
- Merge pull request #430 from csrwng/fix_build_api_json_tags
  (dmcphers+openshiftbot@redhat.com)
- Merge pull request #415 from jhadvig/logging_fix
  (dmcphers+openshiftbot@redhat.com)
- Merge pull request #452 from bparees/fix_samples
  (dmcphers+openshiftbot@redhat.com)
- bump(github.com/openshift/source-to-image)
  81ea479a67c279351661653c2a40f9428d4e259b (bparees@redhat.com)
- update registery ip references to reflect new default services
  (bparees@redhat.com)
- Merge pull request #450 from ironcladlou/recreate-strategy-correlation-fix
  (dmcphers+openshiftbot@redhat.com)
- Merge pull request #406 from deads2k/deads-add-union-auth-request-handler
  (dmcphers+openshiftbot@redhat.com)
- Merge pull request #417 from ironcladlou/image-change-trigger-fix
  (dmcphers+openshiftbot@redhat.com)
- Change Identity.Name to Identity.UserName (jliggitt@redhat.com)
- Correlate Pods to Deployments during Recreate (ironcladlou@gmail.com)
- add union auth request handler (deads@redhat.com)
- Merge pull request #422 from bparees/generic_hook
  (dmcphers+openshiftbot@redhat.com)
- Go builds are under /local (decarr@redhat.com)
- Fix project example after rebase (decarr@redhat.com)
- update readme to use generic webhook (bparees@redhat.com)
- add endpoint for displaying token (deads@redhat.com)
- Merge pull request #425 from liggitt/auth_interfaces
  (dmcphers+openshiftbot@redhat.com)
- Merge pull request #438 from bparees/param_registry
  (dmcphers+openshiftbot@redhat.com)
- Fix error message in generic webhook (cewong@redhat.com)
- Merge pull request #416 from bparees/fix_nil_generic
  (dmcphers+openshiftbot@redhat.com)
- Merge pull request #437 from jwforres/update_bindata_godep
  (dmcphers+openshiftbot@redhat.com)
- Make auth interfaces more flexible (jliggitt@redhat.com)
- update registry config to be more self-sufficient (bparees@redhat.com)
- Fix Build API JSON tags for BuildStrategy (cewong@redhat.com)
- Fix deployment image change trigger bug (ironcladlou@gmail.com)
- fix checking for nil body on generic webhook invocation (bparees@redhat.com)
- minor change to install script to allow passing id. Moved router readme to
  docs. Updated readme for HA setup and documented DNS RR. (pweil@redhat.com)
- Fix ID -> Name in printers (pmorie@gmail.com)
- Kube rebase (3/3) (soltysh@gmail.com)
- Kube rebase (2/3) (mfojtik@redhat.com)
- Kube rebase (1/3) (contact@fabianofranz.com)
- bump(github.com/GoogleCloudPlatform/kubernetes):
  97cb1fa2df8b57be5ceaae290e02872f291b7b7e (contact@fabianofranz.com)
- Update to use uncompressed bindata for easier diffs (jforrest@redhat.com)
- bump(github.com/jteeuwen/go-bindata):bbd0c6e271208dce66d8fda4bc536453cd27fc4a
  (jforrest@redhat.com)
- Fixing typos (dmcphers@redhat.com)
- Log streaming logic update (j.hadvig@gmail.com)
- Add --net=host option for simplicity in Docker steps. (ccoleman@redhat.com)
- Docker run command was wrong (ccoleman@redhat.com)
- Refactor build config to use triggers (cewong@redhat.com)
- Merge pull request #399 from bparees/update_sti_version
  (dmcphers+openshiftbot@redhat.com)
- Merge pull request #402 from csrwng/docker_no_cache
  (dmcphers+openshiftbot@redhat.com)
- Merge pull request #395 from csrwng/fix_api_refs
  (dmcphers+openshiftbot@redhat.com)
- Add NoCache flag to docker builds (cewong@redhat.com)
- Merge pull request #397 from pmorie/docs (dmcphers+openshiftbot@redhat.com)
- Merge pull request #383 from pweil-/router-e2e-rebase
  (dmcphers+openshiftbot@redhat.com)
- bump(github.com/openshift/source-to-image)
  53a27ab4cc8c6abfe84904a6503490bbf0bf7abb (bparees@redhat.com)
- Fix API references (cewong@redhat.com)
- router e2e integration (pweil@redhat.com)
- Deployment proposal: add detail to image spec (pmorie@gmail.com)
- Merge pull request #393 from ironcladlou/deploy-int-test-improvements
  (dmcphers+openshiftbot@redhat.com)
- Merge pull request #392 from jcantrill/116318_missing_arg_webhook_log_message
  (dmcphers+openshiftbot@redhat.com)
- Strengthen deploy int test assertions (ironcladlou@gmail.com)
- Merge pull request #390 from ironcladlou/constant-cleanup
  (dmcphers+openshiftbot@redhat.com)
- [BZ1163618] Add missing user agent to error message (jcantril@redhat.com)
- Merge pull request #389 from ironcladlou/recreate-strategy-tests
  (dmcphers+openshiftbot@redhat.com)
- Merge pull request #391 from danmcp/master (dmcphers+openshiftbot@redhat.com)
- Clean up and add tests to the Recreate strategy (ironcladlou@gmail.com)
- Better sudoer seding (dmcphers@redhat.com)
- Merge pull request #372 from deads2k/deads-add-token-option-to-cli
  (dmcphers+openshiftbot@redhat.com)
- Use constants for deployment annotations (ironcladlou@gmail.com)
- Merge pull request #367 from deads2k/deads-add-user-identity-provisioning
  (dmcphers+openshiftbot@redhat.com)
- Merge pull request #388 from csrwng/fix_watch_resource_kind
  (dmcphers+openshiftbot@redhat.com)
- add user identity mapping provisioning (deads@redhat.com)
- Merge pull request #386 from pweil-/router-pr303-combined
  (dmcphers+openshiftbot@redhat.com)
- Fix build watch resource kind (cewong@redhat.com)
- Update deployment API examples and docs (ironcladlou@gmail.com)
- Fix naming of openshift/origin-deployer image (ironcladlou@gmail.com)
- Implement deployments with pods (ironcladlou@gmail.com)
- comments round 1 (deads@redhat.com)
- gofmt (pweil@redhat.com)
- test case and remove newline from glog statements (pweil@redhat.com)
- Do not delete the entire structure when just an alias is removed. bz1157388
  (rchopra@redhat.com)
- Merge pull request #364 from marianitadn/test-examples
  (dmcphers+openshiftbot@redhat.com)
- Godoc fix (j.hadvig@gmail.com)
- typo fixed (deads@redhat.com)
- Remove obsolete API examples (maria.nita.dn@gmail.com)
- Add command to run gofmt for bad formatted Go files (maria.nita.dn@gmail.com)
- Check all expected files have an existent JSON file. Update list of expected
  files (maria.nita.dn@gmail.com)
- Generate API doc for new examples (maria.nita.dn@gmail.com)
- Validate API examples. Rename files (maria.nita.dn@gmail.com)
- Merge pull request #362 from csrwng/add_clean_build_flag
  (dmcphers+openshiftbot@redhat.com)
- Merge pull request #381 from danmcp/master (dmcphers+openshiftbot@redhat.com)
- Merge pull request #379 from ironcladlou/image-dockerfile-fix
  (dmcphers+openshiftbot@redhat.com)
- Switch back to gp2 volumes (dmcphers@redhat.com)
- Fix typos (dmcphers@redhat.com)
- add token option to clientcmd (deads@redhat.com)
- Fix WORKDIR typo in Dockerfile (ironcladlou@gmail.com)
- Fix typo (dmcphers@redhat.com)
- use token from command line (deads@redhat.com)
- update openshift path (bparees@users.noreply.github.com)
- Merge pull request #363 from pweil-/router-readme-vagrant
  (abhgupta@redhat.com)
- Merge pull request #376 from smarterclayton/make_start_testable
  (dmcphers+openshiftbot@redhat.com)
- Remove extra binaries (ccoleman@redhat.com)
- Move standalone commands into the pkg/cmd pattern (ccoleman@redhat.com)
- Add utility functions for commands that connect to a master
  (ccoleman@redhat.com)
- Move start logic into its own method and return errors. (ccoleman@redhat.com)
- router readme and install script (pweil@redhat.com)
- Fixing typo in URL (abhgupta@redhat.com)
- Use a standard working dir for Docker images (ccoleman@redhat.com)
- Merge pull request #373 from pmorie/docs (ccoleman@redhat.com)
- OpenShift in a container README (ccoleman@redhat.com)
- Minor changes to test artifacts (pmorie@gmail.com)
- WIP: deployments proposal (pmorie@gmail.com)
- Merge pull request #370 from ironcladlou/deploy-watch-api
  (dmcphers+openshiftbot@redhat.com)
- Merge pull request #350 from bparees/enable_sti
  (dmcphers+openshiftbot@redhat.com)
- Merge pull request #369 from csrwng/bump_sti_add9ff4973
  (dmcphers+openshiftbot@redhat.com)
- Merge pull request #334 from liggitt/oauth_grant
  (dmcphers+openshiftbot@redhat.com)
- Merge pull request #343 from jcantrill/391_generic_web_hook
  (dmcphers+openshiftbot@redhat.com)
- Enhance deployment list and watch APIs (ironcladlou@gmail.com)
- bump(github.com/openshift/source-to-image)
  add9ff4973d949b4c82fb6a217e6919bb6e6be23 (cewong@redhat.com)
- Add grant approval, scope.Add, tests (jliggitt@redhat.com)
- Add a flag to support clean STI builds to the STIBuildStrategy
  (cewong@redhat.com)
- Convert builder images to use go (cewong@redhat.com)
- Fix deployment pod template comparison (cewong@redhat.com)
- rework sample to use STI build type (bparees@redhat.com)
- [DEVEXP 391] Add generic webhook to trigger builds manually
  (jcantril@redhat.com)
- Merge pull request #360 from liggitt/coverage
  (dmcphers+openshiftbot@redhat.com)
- Merge pull request #353 from VojtechVitek/template_registry_structure
  (dmcphers+openshiftbot@redhat.com)
- Document test-go.sh, add option to show coverage for all tests
  (jliggitt@redhat.com)
- Merge pull request #336 from pmorie/deploy-trigger-wip
  (dmcphers+openshiftbot@redhat.com)
- Merge pull request #355 from deads2k/deads-use-common-mocks
  (dmcphers+openshiftbot@redhat.com)
- Make deploymentConfigs with config change triggers deploy automatically when
  created (pmorie@gmail.com)
- Merge pull request #359 from liggitt/coverage
  (dmcphers+openshiftbot@redhat.com)
- Merge pull request #352 from VojtechVitek/hacking_godep
  (dmcphers+openshiftbot@redhat.com)
- Merge pull request #330 from deads2k/deads-rebase-kubernetes-for-demo
  (dmcphers+openshiftbot@redhat.com)
- Generate html coverage info (jliggitt@redhat.com)
- Mention commit message format for bumping Godeps (vvitek@redhat.com)
- make use of common mock objects (deads@redhat.com)
- Updated pre-pulled images (soltysh@gmail.com)
- Fixed buildLogs (soltysh@gmail.com)
- Reorganize the template pkg, make it match upstream patterns
  (vvitek@redhat.com)
- Merge pull request #345 from pweil-/fix-route-watch
  (dmcphers+openshiftbot@redhat.com)
- Merge pull request #349 from ncdc/fix-flakes
  (dmcphers+openshiftbot@redhat.com)
- More flaky test fixes (agoldste@redhat.com)
- UPSTREAM: Support PUT returning 201 on Create, kick travis
  (ccoleman@redhat.com)
- kubernetes cherry-pick 2074 and 2140 (deads@redhat.com)
- gofmt etcd_test.go and fix broken route test after change to argument type
  (pweil@redhat.com)
- unit test for route watches (pweil@redhat.com)
- fix issues with route watches returning 404 and 500 errors (pweil@redhat.com)

* Mon Jan 26 2015 Scott Dodson <sdodson@redhat.com> 0.2-3
- Update to 21fb40637c4e3507cca1fcab6c4d56b06950a149
- Split packaging of openshift-master and openshift-node

* Mon Jan 19 2015 Scott Dodson <sdodson@redhat.com> 0.2-2
- new package built with tito

* Fri Jan 09 2015 Adam Miller <admiller@redhat.com> - 0.2-2
- Add symlink for osc command line tooling (merged in from jhonce@redhat.com)

* Wed Jan 07 2015 Adam Miller <admiller@redhat.com> - 0.2-1
- Update to latest upstream release
- Restructured some of the golang deps  build setup for restructuring done
  upstream

* Thu Oct 23 2014 Adam Miller <admiller@redhat.com> - 0-0.0.9.git562842e
- Add new patches from jhonce for systemd units

* Mon Oct 20 2014 Adam Miller <admiller@redhat.com> - 0-0.0.8.git562842e
- Update to latest master snapshot

* Wed Oct 15 2014 Adam Miller <admiller@redhat.com> - 0-0.0.7.git7872f0f
- Update to latest master snapshot

* Fri Oct 03 2014 Adam Miller <admiller@redhat.com> - 0-0.0.6.gite4d4ecf
- Update to latest Alpha nightly build tag 20141003

* Wed Oct 01 2014 Adam Miller <admiller@redhat.com> - 0-0.0.5.git6d9f1a9
- Switch to consistent naming, patch by jhonce

* Tue Sep 30 2014 Adam Miller <admiller@redhat.com> - 0-0.0.4.git6d9f1a9
- Add systemd and sysconfig entries from jhonce

* Tue Sep 23 2014 Adam Miller <admiller@redhat.com> - 0-0.0.3.git6d9f1a9
- Update to latest upstream.

* Mon Sep 15 2014 Adam Miller <admiller@redhat.com> - 0-0.0.2.git2647df5
- Update to latest upstream.

* Thu Aug 14 2014 Adam Miller <admiller@redhat.com> - 0-0.0.1.gitc3839b8
- First package<|MERGE_RESOLUTION|>--- conflicted
+++ resolved
@@ -71,14 +71,6 @@
 %description clients
 %{summary}
 
-<<<<<<< HEAD
-%package -n osc-windows-386
-Summary:      OpenShift Client Packages for Windows
-BuildRequires: golang-pkg-windows-386
-%description -n osc-windows-386
-
-=======
->>>>>>> bf86143e
 %package dockerregistry
 Summary:        Docker Registry v2 for OpenShift
 Requires:       %{name} = %{version}-%{release}
@@ -128,12 +120,6 @@
     fi
     go install -ldflags "%{ldflags}" %{import_path}/cmd/openshift
 done
-<<<<<<< HEAD
-
-# set the IMAGES
-sed -i 's|IMAGES=.*|IMAGES=%{docker_images}|' rel-eng/openshift-{master,node}.sysconfig
-=======
->>>>>>> bf86143e
 
 %install
 
@@ -147,15 +133,9 @@
   install -p -m 755 _build/bin/${bin} %{buildroot}%{_bindir}/${bin}
 done
 # Install 'openshift' as client executable for windows and mac
-<<<<<<< HEAD
-install -p -m 755 _build/bin/darwin_amd64/openshift %{buildroot}%{_datadir}/%{name}/macosx/osc
-install -p -m 755 _build/bin/windows_386/openshift.exe %{buildroot}%{_datadir}/%{name}/windows/osc.exe
-
-=======
 install -p -m 755 _build/bin/openshift %{buildroot}%{_datadir}/%{name}/linux/osc
 install -p -m 755 _build/bin/darwin_amd64/openshift %{buildroot}%{_datadir}/%{name}/macosx/osc
 install -p -m 755 _build/bin/windows_386/openshift.exe %{buildroot}%{_datadir}/%{name}/windows/osc.exe
->>>>>>> bf86143e
 
 
 install -d -m 0755 %{buildroot}/etc/%{name}/{master,node}
