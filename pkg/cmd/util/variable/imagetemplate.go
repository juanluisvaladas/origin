package variable

import (
	"fmt"
	"os"
	"strings"

	"github.com/golang/glog"
)

// ImageTemplate is a class to assist in expanding parameterized Docker image references
// from configuration or a file
type ImageTemplate struct {
	// Format is required, set to the image template to pull
	Format string
	Latest bool
	// EnvFormat is optional, if set will substitute the value of ${component} with any env
	// var that matches this format. Is a printf format string accepting a single
	// string parameter.
	EnvFormat string
}

<<<<<<< HEAD
const defaultImageFormat = "openshift3/ose-${component}:${version}"
=======
var (
	// defaultImagePrefix is the default prefix for any container image names.
	// This value should be set duing build via -ldflags.
	DefaultImagePrefix string

	// defaultImageFormat is the default format for container image names used
	// to run containerized components of the platform
	defaultImageFormat = DefaultImagePrefix + "-${component}:${version}"
)

>>>>>>> 76141a48
const defaultImageEnvFormat = "OPENSHIFT_%s_IMAGE"

// NewDefaultImageTemplate returns the default image template
func NewDefaultImageTemplate() ImageTemplate {
	return ImageTemplate{
		Format:    defaultImageFormat,
		Latest:    false,
		EnvFormat: defaultImageEnvFormat,
	}
}

// ExpandOrDie will either expand a string or exit in case of failure
func (t *ImageTemplate) ExpandOrDie(component string) string {
	value, err := t.Expand(component)
	if err != nil {
		glog.Fatalf("Unable to find an image for %q due to an error processing the format: %v", component, err)
	}
	return value
}

// Expand expands a string using a series of common format functions
func (t *ImageTemplate) Expand(component string) (string, error) {
	template := t.Format
	if len(t.EnvFormat) > 0 {
		if s, ok := t.imageComponentEnvExpander(component); ok {
			template = s
		}
	}
	value, err := ExpandStrict(template, func(key string) (string, bool) {
		switch key {
		case "component":
			return component, true
		case "version":
			if t.Latest {
				return "latest", true
			}
		}
		return "", false
	}, Versions)
	return value, err
}

func (t *ImageTemplate) imageComponentEnvExpander(key string) (string, bool) {
	s := strings.Replace(strings.ToUpper(key), "-", "_", -1)
	val := os.Getenv(fmt.Sprintf(t.EnvFormat, s))
	if len(val) == 0 {
		return "", false
	}
	return val, true
}<|MERGE_RESOLUTION|>--- conflicted
+++ resolved
@@ -20,9 +20,6 @@
 	EnvFormat string
 }
 
-<<<<<<< HEAD
-const defaultImageFormat = "openshift3/ose-${component}:${version}"
-=======
 var (
 	// defaultImagePrefix is the default prefix for any container image names.
 	// This value should be set duing build via -ldflags.
@@ -33,7 +30,6 @@
 	defaultImageFormat = DefaultImagePrefix + "-${component}:${version}"
 )
 
->>>>>>> 76141a48
 const defaultImageEnvFormat = "OPENSHIFT_%s_IMAGE"
 
 // NewDefaultImageTemplate returns the default image template
