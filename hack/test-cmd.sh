#!/bin/bash

# This command checks that the built commands can function together for
# simple scenarios.  It does not require Docker so it can run in travis.

set -o errexit
set -o nounset
set -o pipefail

OS_ROOT=$(dirname "${BASH_SOURCE}")/..
source "${OS_ROOT}/hack/util.sh"

os::log::install_errexit

function cleanup()
{
    out=$?
    pkill -P $$
    set +e
    kill_all_processes

    if [ $out -ne 0 ]; then
        echo "[FAIL] !!!!! Test Failed !!!!"
        echo
        cat "${TEMP_DIR}/openshift.log"
        echo
        echo -------------------------------------
        echo
    else
        if path=$(go tool -n pprof 2>&1); then
          echo
          echo "pprof: top output"
          echo
          go tool pprof -text ./_output/local/go/bin/openshift cpu.pprof
        fi

        echo
        echo "Complete"
    fi
    exit $out
}

trap "exit" INT TERM
trap "cleanup" EXIT

set -e

function find_tests {
  cd "${OS_ROOT}"
  find "${1}" -name '*.sh' -print0 | sort -u | xargs -0 -n1 printf "%s\n"
}
tests=( $(find_tests ${1:-test/cmd}) )

# Prevent user environment from colliding with the test setup
unset KUBECONFIG

# Use either the latest release built images, or latest.
if [[ -z "${USE_IMAGES-}" ]]; then
  tag="latest"
  if [[ -e "${OS_ROOT}/_output/local/releases/.commit" ]]; then
    COMMIT="$(cat "${OS_ROOT}/_output/local/releases/.commit")"
    tag="${COMMIT}"
  fi
  USE_IMAGES="openshift/origin-\${component}:${tag}"
fi
export USE_IMAGES

ETCD_HOST=${ETCD_HOST:-127.0.0.1}
ETCD_PORT=${ETCD_PORT:-4001}
API_SCHEME=${API_SCHEME:-https}
API_PORT=${API_PORT:-8443}
API_HOST=${API_HOST:-127.0.0.1}
MASTER_ADDR="${API_SCHEME}://${API_HOST}:${API_PORT}"
PUBLIC_MASTER_HOST="${PUBLIC_MASTER_HOST:-${API_HOST}}"
KUBELET_SCHEME=${KUBELET_SCHEME:-https}
KUBELET_HOST=${KUBELET_HOST:-127.0.0.1}
KUBELET_PORT=${KUBELET_PORT:-10250}

TEMP_DIR=${USE_TEMP:-$(mkdir -p /tmp/openshift-cmd && mktemp -d /tmp/openshift-cmd/XXXX)}
ETCD_DATA_DIR="${TEMP_DIR}/etcd"
VOLUME_DIR="${TEMP_DIR}/volumes"
FAKE_HOME_DIR="${TEMP_DIR}/openshift.local.home"
SERVER_CONFIG_DIR="${TEMP_DIR}/openshift.local.config"
MASTER_CONFIG_DIR="${SERVER_CONFIG_DIR}/master"
NODE_CONFIG_DIR="${SERVER_CONFIG_DIR}/node-${KUBELET_HOST}"
CONFIG_DIR="${TEMP_DIR}/configs"
mkdir -p "${ETCD_DATA_DIR}" "${VOLUME_DIR}" "${FAKE_HOME_DIR}" "${MASTER_CONFIG_DIR}" "${NODE_CONFIG_DIR}" "${CONFIG_DIR}"

# handle profiling defaults
profile="${OPENSHIFT_PROFILE-}"
unset OPENSHIFT_PROFILE
if [[ -n "${profile}" ]]; then
    if [[ "${TEST_PROFILE-}" == "cli" ]]; then
        export CLI_PROFILE="${profile}"
    else
        export WEB_PROFILE="${profile}"
    fi
else
  export WEB_PROFILE=cpu
fi

# set path so OpenShift is available
GO_OUT="${OS_ROOT}/_output/local/go/bin"
export PATH="${GO_OUT}:${PATH}"

# Check openshift version
out=$(openshift version)
echo openshift: $out

# profile the web
export OPENSHIFT_PROFILE="${WEB_PROFILE-}"

# Specify the scheme and port for the listen address, but let the IP auto-discover. Set --public-master to localhost, for a stable link to the console.
echo "[INFO] Create certificates for the OpenShift server to ${MASTER_CONFIG_DIR}"
# find the same IP that openshift start will bind to.  This allows access from pods that have to talk back to master
SERVER_HOSTNAME_LIST="${PUBLIC_MASTER_HOST},$(openshift start --print-ip),localhost"

openshift admin ca create-master-certs \
  --overwrite=false \
  --cert-dir="${MASTER_CONFIG_DIR}" \
  --hostnames="${SERVER_HOSTNAME_LIST}" \
  --master="${MASTER_ADDR}" \
  --public-master="${API_SCHEME}://${PUBLIC_MASTER_HOST}:${API_PORT}"

openshift admin create-node-config \
  --listen="${KUBELET_SCHEME}://0.0.0.0:${KUBELET_PORT}" \
  --node-dir="${NODE_CONFIG_DIR}" \
  --node="${KUBELET_HOST}" \
  --hostnames="${KUBELET_HOST}" \
  --master="${MASTER_ADDR}" \
  --node-client-certificate-authority="${MASTER_CONFIG_DIR}/ca.crt" \
  --certificate-authority="${MASTER_CONFIG_DIR}/ca.crt" \
  --signer-cert="${MASTER_CONFIG_DIR}/ca.crt" \
  --signer-key="${MASTER_CONFIG_DIR}/ca.key" \
  --signer-serial="${MASTER_CONFIG_DIR}/ca.serial.txt"

oadm create-bootstrap-policy-file --filename="${MASTER_CONFIG_DIR}/policy.json"

# create openshift config
openshift start \
  --write-config=${SERVER_CONFIG_DIR} \
  --create-certs=false \
  --master="${API_SCHEME}://${API_HOST}:${API_PORT}" \
  --listen="${API_SCHEME}://${API_HOST}:${API_PORT}" \
  --hostname="${KUBELET_HOST}" \
  --volume-dir="${VOLUME_DIR}" \
  --etcd-dir="${ETCD_DATA_DIR}" \
  --images="${USE_IMAGES}"


# Start openshift
OPENSHIFT_ON_PANIC=crash openshift start \
  --master-config=${MASTER_CONFIG_DIR}/master-config.yaml \
  --node-config=${NODE_CONFIG_DIR}/node-config.yaml \
  --loglevel=4 \
  1>&2 2>"${TEMP_DIR}/openshift.log" &
OS_PID=$!

if [[ "${API_SCHEME}" == "https" ]]; then
    export CURL_CA_BUNDLE="${MASTER_CONFIG_DIR}/ca.crt"
    export CURL_CERT="${MASTER_CONFIG_DIR}/admin.crt"
    export CURL_KEY="${MASTER_CONFIG_DIR}/admin.key"
fi

# set the home directory so we don't pick up the users .config
export HOME="${FAKE_HOME_DIR}"

wait_for_url "${KUBELET_SCHEME}://${KUBELET_HOST}:${KUBELET_PORT}/healthz" "kubelet: " 0.25 80
wait_for_url "${API_SCHEME}://${API_HOST}:${API_PORT}/healthz" "apiserver: " 0.25 80
wait_for_url "${API_SCHEME}://${API_HOST}:${API_PORT}/healthz/ready" "apiserver(ready): " 0.25 80
wait_for_url "${API_SCHEME}://${API_HOST}:${API_PORT}/api/v1beta3/nodes/${KUBELET_HOST}" "apiserver(nodes): " 0.25 80

# profile the cli commands
export OPENSHIFT_PROFILE="${CLI_PROFILE-}"

#
# Begin tests
#

# create master config as atomic-enterprise just to test it works
atomic-enterprise start \
  --write-config=$TEMP_DIR/atomic.local.config \
  --create-certs=true \
  --master="${API_SCHEME}://${API_HOST}:${API_PORT}" \
  --listen="${API_SCHEME}://${API_HOST}:${API_PORT}" \
  --hostname="${KUBELET_HOST}" \
  --volume-dir="${VOLUME_DIR}" \
  --etcd-dir="${ETCD_DATA_DIR}" \
  --images="${USE_IMAGES}"

# ensure that DisabledFeatures aren't written to config files
! grep -i '\<disabledFeatures\>' \
	"${MASTER_CONFIG_DIR}/master-config.yaml" \
	"$TEMP_DIR/atomic.local.config/master/master-config.yaml" \
	"${NODE_CONFIG_DIR}/node-config.yaml"

# test client not configured
[ "$(oc get services 2>&1 | grep 'Error in configuration')" ]

# Set KUBERNETES_MASTER for oc from now on
export KUBERNETES_MASTER="${API_SCHEME}://${API_HOST}:${API_PORT}"

# Set certificates for oc from now on
if [[ "${API_SCHEME}" == "https" ]]; then
    # test bad certificate
    [ "$(oc get services 2>&1 | grep 'certificate signed by unknown authority')" ]
fi


# login and logout tests
# --token and --username are mutually exclusive
[ "$(oc login ${KUBERNETES_MASTER} -u test-user --token=tmp --insecure-skip-tls-verify 2>&1 | grep 'mutually exclusive')" ]
# must only accept one arg (server)
[ "$(oc login https://server1 https://server2.com 2>&1 | grep 'Only the server URL may be specified')" ]
# logs in with a valid certificate authority
oc login ${KUBERNETES_MASTER} --certificate-authority="${MASTER_CONFIG_DIR}/ca.crt" -u test-user -p anything --api-version=v1beta3
grep -q "v1beta3" ${HOME}/.kube/config
oc logout
# logs in skipping certificate check
oc login ${KUBERNETES_MASTER} --insecure-skip-tls-verify -u test-user -p anything
# logs in by an existing and valid token
temp_token=$(oc config view -o template --template='{{range .users}}{{ index .user.token }}{{end}}')
[ "$(oc login --token=${temp_token} 2>&1 | grep 'using the token provided')" ]
oc logout
# properly parse server port
[ "$(oc login https://server1:844333 2>&1 | grep 'Not a valid port')" ]
# properly handle trailing slash
oc login --server=${KUBERNETES_MASTER}/ --certificate-authority="${MASTER_CONFIG_DIR}/ca.crt" -u test-user -p anything
# create a new project
oc new-project project-foo --display-name="my project" --description="boring project description"
[ "$(oc project | grep 'Using project "project-foo"')" ]
# denies access after logging out
oc logout
[ -z "$(oc get pods | grep 'system:anonymous')" ]

# log in and set project to use from now on
oc login --server=${KUBERNETES_MASTER} --certificate-authority="${MASTER_CONFIG_DIR}/ca.crt" -u test-user -p anything
oc get projects
oc project project-foo
[ "$(oc whoami | grep 'test-user')" ]
[ -n "$(oc whoami -t)" ]
[ -n "$(oc whoami -c)" ]

# test config files from the --config flag
oc get services --config="${MASTER_CONFIG_DIR}/admin.kubeconfig"

# test config files from env vars
KUBECONFIG="${MASTER_CONFIG_DIR}/admin.kubeconfig" oc get services

# test config files in the home directory
mkdir -p ${HOME}/.kube
cp ${MASTER_CONFIG_DIR}/admin.kubeconfig ${HOME}/.kube/config
oc get services
mv ${HOME}/.kube/config ${HOME}/.kube/non-default-config
echo "config files: ok"

# from this point every command will use config from the KUBECONFIG env var
export KUBECONFIG="${HOME}/.kube/non-default-config"


<<<<<<< HEAD
oc get services
oc create -f test/integration/fixtures/test-service.json
oc delete services frontend
echo "services: ok"

oc get nodes
echo "nodes: ok"

oc get images
oc create -f test/integration/fixtures/test-image.json
oc delete images test
echo "images: ok"

oc get imageStreams
oc create -f test/integration/fixtures/test-image-stream.json
# make sure stream.status.dockerImageRepository isn't set (no registry)
[ -z "$(oc get imageStreams test -t "{{.status.dockerImageRepository}}")" ]
# create the registry
oadm registry --credentials="${KUBECONFIG}" --images="${USE_IMAGES}"
# make sure stream.status.dockerImageRepository IS set
[ -n "$(oc get imageStreams test -t "{{.status.dockerImageRepository}}")" ]
# ensure the registry rc has been created
wait_for_command 'oc get rc docker-registry-1' "${TIME_MIN}"
# delete the registry resources
oc delete svc docker-registry
oc delete dc docker-registry
[ ! "$(oc get dc docker-registry)" ]
[ ! "$(oc get rc docker-registry-1)" ]
# done deleting registry resources
oc delete imageStreams test
[ -z "$(oc get imageStreams test -t "{{.status.dockerImageRepository}}")" ]
oc create -f examples/image-streams/image-streams-centos7.json
[ -n "$(oc get imageStreams ruby -t "{{.status.dockerImageRepository}}")" ]
[ -n "$(oc get imageStreams nodejs -t "{{.status.dockerImageRepository}}")" ]
[ -n "$(oc get imageStreams wildfly -t "{{.status.dockerImageRepository}}")" ]
[ -n "$(oc get imageStreams mysql -t "{{.status.dockerImageRepository}}")" ]
[ -n "$(oc get imageStreams postgresql -t "{{.status.dockerImageRepository}}")" ]
[ -n "$(oc get imageStreams mongodb -t "{{.status.dockerImageRepository}}")" ]
# verify the image repository had its tags populated
wait_for_command 'oc get imagestreamtags wildfly:latest' "${TIME_MIN}"
[ -n "$(oc get imageStreams wildfly -t "{{ index .metadata.annotations \"openshift.io/image.dockerRepositoryCheck\"}}")" ]
oc delete imageStreams ruby
oc delete imageStreams nodejs
oc delete imageStreams wildfly
#oc delete imageStreams mysql
oc delete imageStreams postgresql
oc delete imageStreams mongodb
[ -z "$(oc get imageStreams ruby -t "{{.status.dockerImageRepository}}")" ]
[ -z "$(oc get imageStreams nodejs -t "{{.status.dockerImageRepository}}")" ]
[ -z "$(oc get imageStreams postgresql -t "{{.status.dockerImageRepository}}")" ]
[ -z "$(oc get imageStreams mongodb -t "{{.status.dockerImageRepository}}")" ]
[ -z "$(oc get imageStreams wildfly -t "{{.status.dockerImageRepository}}")" ]
wait_for_command 'oc get imagestreamTags mysql:latest' "${TIME_MIN}"
[ -n "$(oc get imagestreams mysql -t "{{ index .metadata.annotations \"openshift.io/image.dockerRepositoryCheck\"}}")" ]
oc describe istag/mysql:latest
[ "$(oc describe istag/mysql:latest | grep "Environment:")" ]
[ "$(oc describe istag/mysql:latest | grep "Image Created:")" ]
[ "$(oc describe istag/mysql:latest | grep "Image Name:")" ]
name=$(oc get istag/mysql:latest -t '{{ .image.metadata.name }}')
imagename="isimage/mysql@${name:0:7}"
oc describe "${imagename}"
[ "$(oc describe ${imagename} | grep "Environment:")" ]
[ "$(oc describe ${imagename} | grep "Image Created:")" ]
[ "$(oc describe ${imagename} | grep "Image Name:")" ]
echo "imageStreams: ok"

# oc tag
# start with an empty target image stream
echo '{"apiVersion":"v1", "kind": "ImageStream", "metadata": {"name":"tagtest"}}' | oc create -f -
echo '{"apiVersion":"v1", "kind": "ImageStream", "metadata": {"name":"tagtest2"}}' | oc create -f -

oc tag mysql:latest tagtest:tag1
[ "$(oc get is/tagtest -t '{{(index .spec.tags 0).from.kind}}')" == "ImageStreamTag" ]

oc tag mysql@${name} tagtest:tag2
[ "$(oc get is/tagtest -t '{{(index .spec.tags 1).from.kind}}')" == "ImageStreamImage" ]

oc tag mysql:notfound tagtest:tag3
[ "$(oc get is/tagtest -t '{{(index .spec.tags 2).from.kind}}')" == "DockerImage" ]

oc tag --source=imagestreamtag mysql:latest tagtest:tag4
[ "$(oc get is/tagtest -t '{{(index .spec.tags 3).from.kind}}')" == "ImageStreamTag" ]

oc tag --source=istag mysql:latest tagtest:tag5
[ "$(oc get is/tagtest -t '{{(index .spec.tags 4).from.kind}}')" == "ImageStreamTag" ]

oc tag --source=imagestreamimage mysql@${name} tagtest:tag6
[ "$(oc get is/tagtest -t '{{(index .spec.tags 5).from.kind}}')" == "ImageStreamImage" ]

oc tag --source=isimage mysql@${name} tagtest:tag7
[ "$(oc get is/tagtest -t '{{(index .spec.tags 6).from.kind}}')" == "ImageStreamImage" ]

oc tag --source=docker mysql:latest tagtest:tag8
[ "$(oc get is/tagtest -t '{{(index .spec.tags 7).from.kind}}')" == "DockerImage" ]

oc tag mysql:latest tagtest:zzz tagtest2:zzz
[ "$(oc get is/tagtest -t '{{(index .spec.tags 8).from.kind}}')" == "ImageStreamTag" ]
[ "$(oc get is/tagtest2 -t '{{(index .spec.tags 0).from.kind}}')" == "ImageStreamTag" ]

# test creating streams that don't exist
[ -z "$(oc get imageStreams tagtest3 -t "{{.status.dockerImageRepository}}")" ]
[ -z "$(oc get imageStreams tagtest4 -t "{{.status.dockerImageRepository}}")" ]
oc tag mysql:latest tagtest3:latest tagtest4:latest
[ "$(oc get is/tagtest3 -t '{{(index .spec.tags 0).from.kind}}')" == "ImageStreamTag" ]
[ "$(oc get is/tagtest4 -t '{{(index .spec.tags 0).from.kind}}')" == "ImageStreamTag" ]

oc delete is/tagtest is/tagtest2 is/tagtest3 is/tagtest4
echo "tag: ok"

[ "$(oc new-app library/php mysql -o yaml | grep 3306)" ]
[ ! "$(oc new-app unknownhubimage -o yaml)" ]
# verify we can generate a Docker image based component "mongodb" directly
[ "$(oc new-app mongo -o yaml | grep library/mongo)" ]
# the local image repository takes precedence over the Docker Hub "mysql" image
[ "$(oc new-app mysql -o yaml | grep mysql-55-centos7)" ]
oc delete all --all
oc new-app library/php mysql -l no-source=php-mysql
oc delete all -l no-source=php-mysql
# check if we can create from a stored template
oc create -f examples/sample-app/application-template-stibuild.json
oc get template ruby-helloworld-sample
[ "$(oc new-app ruby-helloworld-sample -o yaml | grep MYSQL_USER)" ]
[ "$(oc new-app ruby-helloworld-sample -o yaml | grep MYSQL_PASSWORD)" ]
[ "$(oc new-app ruby-helloworld-sample -o yaml | grep ADMIN_USERNAME)" ]
[ "$(oc new-app ruby-helloworld-sample -o yaml | grep ADMIN_PASSWORD)" ]
# check search
oc create -f examples/image-streams/image-streams-centos7.json
[ "$(oc new-app --search mysql | grep mysql-55-centos7)" ]
[ "$(oc new-app --search ruby-helloworld-sample | grep ruby-helloworld-sample)" ]
# check search - partial matches
[ "$(oc new-app --search ruby-hellow | grep ruby-helloworld-sample)" ]
[ "$(oc new-app --search --template=ruby-hel | grep ruby-helloworld-sample)" ]
[ "$(oc new-app --search --template=ruby-helloworld-sam -o yaml | grep ruby-helloworld-sample)" ]
[ "$(oc new-app --search rub | grep openshift/ruby-20-centos7)" ]
[ "$(oc new-app --search --image-stream=rub | grep openshift/ruby-20-centos7)" ]
# check search - check correct usage of filters
[ ! "$(oc new-app --search --image-stream=ruby-heloworld-sample | grep application-template-stibuild)" ]
[ ! "$(oc new-app --search --template=mongodb)" ]
[ ! "$(oc new-app --search --template=php)" ]
[ ! "$(oc new-app -S --template=nodejs)" ]
[ ! "$(oc new-app -S --template=perl)" ]
# check search - filtered, exact matches
[ "$(oc new-app --search --image-stream=mongodb | grep openshift/mongodb-24-centos7)" ]
[ "$(oc new-app --search --image-stream=mysql | grep openshift/mysql-55-centos7)" ]
[ "$(oc new-app --search --image-stream=nodejs | grep openshift/nodejs-010-centos7)" ]
[ "$(oc new-app --search --image-stream=perl | grep openshift/perl-516-centos7)" ]
[ "$(oc new-app --search --image-stream=php | grep openshift/php-55-centos7)" ]
[ "$(oc new-app --search --image-stream=postgresql | grep openshift/postgresql-92-centos7)" ]
[ "$(oc new-app -S --image-stream=python | grep openshift/python-33-centos7)" ]
[ "$(oc new-app -S --image-stream=ruby | grep openshift/ruby-20-centos7)" ]
[ "$(oc new-app -S --image-stream=wildfly | grep openshift/wildfly-8-centos)" ]
[ "$(oc new-app --search --template=ruby-helloworld-sample | grep ruby-helloworld-sample)" ]
# check search - no matches
[ "$(oc new-app -S foo-the-bar 2>&1 | grep 'no matches found')" ]
[ "$(oc new-app --search winter-is-coming 2>&1 | grep 'no matches found')" ]
# check search - mutually exclusive flags
[ "$(oc new-app -S mysql --env=FOO=BAR 2>&1 | grep "can't be used")" ]
[ "$(oc new-app --search mysql --code=https://github.com/openshift/ruby-hello-world 2>&1 | grep "can't be used")" ]
[ "$(oc new-app --search mysql --param=FOO=BAR 2>&1 | grep "can't be used")" ]
oc delete imageStreams --all
# check that we can create from the template without errors
oc new-app ruby-helloworld-sample -l app=helloworld
oc delete all -l app=helloworld
# create from template with code explicitly set is not supported
[ ! "$(oc new-app ruby-helloworld-sample~git@github.com/mfojtik/sinatra-app-example)" ]
oc delete template ruby-helloworld-sample
# override component names
[ "$(oc new-app mysql --name=db | grep db)" ]
oc new-app https://github.com/openshift/ruby-hello-world -l app=ruby
oc delete all -l app=ruby
echo "new-app: ok"

oc get routes
oc create -f test/integration/fixtures/test-route.json
oc delete routes testroute
echo "routes: ok"

oc get deploymentConfigs
oc get dc
oc create -f test/integration/fixtures/test-deployment-config.json
oc describe deploymentConfigs test-deployment-config
[ "$(oc env dc/test-deployment-config --list | grep TEST=value)" ]
[ ! "$(oc env dc/test-deployment-config TEST- --list | grep TEST=value)" ]
[ "$(oc env dc/test-deployment-config TEST=foo --list | grep TEST=foo)" ]
[ "$(oc env dc/test-deployment-config OTHER=foo --list | grep TEST=value)" ]
[ ! "$(oc env dc/test-deployment-config OTHER=foo -c 'ruby' --list | grep OTHER=foo)" ]
[ "$(oc env dc/test-deployment-config OTHER=foo -c 'ruby*'   --list | grep OTHER=foo)" ]
[ "$(oc env dc/test-deployment-config OTHER=foo -c '*hello*' --list | grep OTHER=foo)" ]
[ "$(oc env dc/test-deployment-config OTHER=foo -c '*world'  --list | grep OTHER=foo)" ]
[ "$(oc env dc/test-deployment-config OTHER=foo --list | grep OTHER=foo)" ]
[ "$(oc env dc/test-deployment-config OTHER=foo -o yaml | grep "name: OTHER")" ]
[ "$(echo "OTHER=foo" | oc env dc/test-deployment-config -e - --list | grep OTHER=foo)" ]
[ ! "$(echo "#OTHER=foo" | oc env dc/test-deployment-config -e - --list | grep OTHER=foo)" ]
[ "$(oc env dc/test-deployment-config TEST=bar OTHER=baz BAR-)" ]

[ "$(oc volume dc/test-deployment-config --list | grep vol1)" ]
[ "$(oc volume dc/test-deployment-config --add --name=vol2 -m /opt)" ]
[ "$(oc volume dc/test-deployment-config --add --name=vol1 --type=secret --secret-name='$ecret' -m /data | grep overwrite)" ]
[ "$(oc volume dc/test-deployment-config --add --name=vol1 --type=emptyDir -m /data --overwrite)" ]
[ "$(oc volume dc/test-deployment-config --add -m /opt | grep exists)" ]
[ "$(oc volume dc/test-deployment-config --add --name=vol2 -m /etc -c 'ruby' --overwrite | grep warning)" ]
[ "$(oc volume dc/test-deployment-config --add --name=vol2 -m /etc -c 'ruby*' --overwrite)" ]
[ "$(oc volume dc/test-deployment-config --list --name=vol2 | grep /etc)" ]
[ "$(oc volume dc/test-deployment-config --add --name=vol3 -o yaml | grep vol3)" ]
[ "$(oc volume dc/test-deployment-config --list --name=vol3 | grep 'not found')" ]
[ "$(oc volume dc/test-deployment-config --remove 2>&1 | grep confirm)" ]
[ "$(oc volume dc/test-deployment-config --remove --name=vol2)" ]
[ ! "$(oc volume dc/test-deployment-config --list | grep vol2)" ]
[ "$(oc volume dc/test-deployment-config --remove --confirm)" ]
[ ! "$(oc volume dc/test-deployment-config --list | grep vol1)" ]
oc deploy test-deployment-config
oc delete deploymentConfigs test-deployment-config
echo "deploymentConfigs: ok"

oc process -f test/templates/fixtures/guestbook.json -l app=guestbook | oc create -f -
oc status
[ "$(oc status | grep frontend-service)" ]
echo "template+config: ok"
[ "$(OC_EDITOR='cat' oc edit svc/kubernetes 2>&1 | grep 'Edit cancelled')" ]
[ "$(OC_EDITOR='cat' oc edit svc/kubernetes | grep 'provider: kubernetes')" ]
oc delete all -l app=guestbook
echo "edit: ok"

oc delete all --all
oc create -f test/integration/fixtures/test-deployment-config.json
oc deploy test-deployment-config --latest
wait_for_command 'oc get rc/test-deployment-config-1' "${TIME_MIN}"
# scale rc via deployment configuration
oc scale dc test-deployment-config --replicas=1
# scale directly
oc scale rc test-deployment-config-1 --replicas=5
oc delete all --all
echo "scale: ok"

oc process -f examples/sample-app/application-template-dockerbuild.json -l app=dockerbuild | oc create -f -
wait_for_command 'oc get rc/database-1' "${TIME_MIN}"

oc rollback database --to-version=1 -o=yaml
oc rollback dc/database --to-version=1 -o=yaml
oc rollback dc/database --to-version=1 --dry-run
oc rollback database-1 -o=yaml
oc rollback rc/database-1 -o=yaml
# should fail because there's no previous deployment
[ ! "$(oc rollback database -o yaml)" ]
echo "rollback: ok"

oc get dc/database
oc stop dc/database
[ ! "$(oc get dc/database)" ]
[ ! "$(oc get rc/database-1)" ]
echo "stop: ok"

oc label bc ruby-sample-build acustom=label
[ "$(oc describe bc/ruby-sample-build | grep 'acustom=label')" ]
echo "label: ok"

oc delete all -l app=dockerbuild
echo "delete: ok"

oc process -f examples/sample-app/application-template-dockerbuild.json -l build=docker | oc create -f -
oc get buildConfigs
oc get bc
oc get builds

[[ $(oc describe buildConfigs ruby-sample-build --api-version=v1beta3 | grep --text "Webhook GitHub"  | grep -F "${API_SCHEME}://${API_HOST}:${API_PORT}/osapi/v1beta3/namespaces/default/buildconfigs/ruby-sample-build/webhooks/secret101/github") ]]
[[ $(oc describe buildConfigs ruby-sample-build --api-version=v1beta3 | grep --text "Webhook Generic" | grep -F "${API_SCHEME}://${API_HOST}:${API_PORT}/osapi/v1beta3/namespaces/default/buildconfigs/ruby-sample-build/webhooks/secret101/generic") ]]
oc start-build --list-webhooks='all' ruby-sample-build
[[ $(oc start-build --list-webhooks='all' ruby-sample-build | grep --text "generic") ]]
[[ $(oc start-build --list-webhooks='all' ruby-sample-build | grep --text "github") ]]
[[ $(oc start-build --list-webhooks='github' ruby-sample-build | grep --text "secret101") ]]
[ ! "$(oc start-build --list-webhooks='blah')" ]
webhook=$(oc start-build --list-webhooks='generic' ruby-sample-build --api-version=v1beta3 | head -n 1)
oc start-build --from-webhook="${webhook}"
webhook=$(oc start-build --list-webhooks='generic' ruby-sample-build --api-version=v1 | head -n 1)
oc start-build --from-webhook="${webhook}"
oc get builds
oc delete all -l build=docker
echo "buildConfig: ok"

oc create -f test/integration/fixtures/test-buildcli.json
# a build for which there is not an upstream tag in the corresponding imagerepo, so
# the build should use the image field as defined in the buildconfig
started=$(oc start-build ruby-sample-build-invalidtag)
oc describe build ${started} | grep openshift/ruby-20-centos7$
echo "start-build: ok"

oc cancel-build "${started}" --dump-logs --restart
echo "cancel-build: ok"
oc delete is/ruby-20-centos7-buildcli
oc delete bc/ruby-sample-build-validtag
oc delete bc/ruby-sample-build-invalidtag

# Test admin manage-node operations
[ "$(openshift admin manage-node --help 2>&1 | grep 'Manage nodes')" ]
[ "$(oadm manage-node --selector='' --schedulable=true | grep --text 'Ready' | grep -v 'Sched')" ]
oc create -f examples/hello-openshift/hello-pod.json
#[ "$(oadm manage-node --list-pods | grep 'hello-openshift' | grep -E '(unassigned|assigned)')" ]
#[ "$(oadm manage-node --evacuate --dry-run | grep 'hello-openshift')" ]
#[ "$(oadm manage-node --schedulable=false | grep 'SchedulingDisabled')" ]
#[ "$(oadm manage-node --evacuate 2>&1 | grep 'Unable to evacuate')" ]
#[ "$(oadm manage-node --evacuate --force | grep 'hello-openshift')" ]
#[ ! "$(oadm manage-node --list-pods | grep 'hello-openshift')" ]
oc delete pods hello-openshift
echo "manage-node: ok"

oadm policy who-can get pods
oadm policy who-can get pods -n default
oadm policy who-can get pods --all-namespaces

oadm policy add-role-to-group cluster-admin system:unauthenticated
oadm policy add-role-to-user cluster-admin system:no-user
oadm policy remove-role-from-group cluster-admin system:unauthenticated
oadm policy remove-role-from-user cluster-admin system:no-user
oadm policy remove-group system:unauthenticated
oadm policy remove-user system:no-user
oadm policy add-cluster-role-to-group cluster-admin system:unauthenticated
oadm policy remove-cluster-role-from-group cluster-admin system:unauthenticated
oadm policy add-cluster-role-to-user cluster-admin system:no-user
oadm policy remove-cluster-role-from-user cluster-admin system:no-user
oc delete clusterrole/cluster-status
[ ! "$(oc get clusterrole/cluster-status)" ]
oadm policy reconcile-cluster-roles
[ ! "$(oc get clusterrole/cluster-status)" ]
oadm policy reconcile-cluster-roles --confirm
oc get clusterrole/cluster-status

oc policy add-role-to-group cluster-admin system:unauthenticated
oc policy add-role-to-user cluster-admin system:no-user
oc policy remove-role-from-group cluster-admin system:unauthenticated
oc policy remove-role-from-user cluster-admin system:no-user
oc policy remove-group system:unauthenticated
oc policy remove-user system:no-user
echo "policy: ok"

# Test the commands the UI projects page tells users to run
# These should match what is described in projects.html
oadm new-project ui-test-project --admin="createuser"
oadm policy add-role-to-user admin adduser -n ui-test-project
# Make sure project can be listed by oc (after auth cache syncs)
sleep 2 && [ "$(oc get projects | grep 'ui-test-project')" ]
# Make sure users got added
[ "$(oc describe policybinding ':default' -n ui-test-project | grep createuser)" ]
[ "$(oc describe policybinding ':default' -n ui-test-project | grep adduser)" ]
echo "ui-project-commands: ok"

# Expose service as a route
oc create -f test/integration/fixtures/test-service.json
[ ! "$(oc expose service frontend --create-external-load-balancer)" ]
[ ! "$(oc expose service frontend --port=40 --type=NodePort)" ]
oc expose service frontend
[ "$(oc get route frontend | grep 'name=frontend')" ]
oc delete svc,route -l name=frontend
echo "expose: ok"

# Test deleting and recreating a project
oadm new-project recreated-project --admin="createuser1"
oc delete project recreated-project
wait_for_command '! oc get project recreated-project' "${TIME_MIN}"
oadm new-project recreated-project --admin="createuser2"
oc describe policybinding ':default' -n recreated-project | grep createuser2
echo "new-project: ok"

# Test running a router
[ ! "$(oadm router --dry-run | grep 'does not exist')" ]
echo '{"kind":"ServiceAccount","apiVersion":"v1","metadata":{"name":"router"}}' | oc create -f -
oc get scc privileged -o json | sed '/\"users\"/a \"system:serviceaccount:default:router\",' | oc replace scc privileged -f -
[ "$(oadm router -o yaml --credentials="${KUBECONFIG}" --service-account=router | egrep 'image:.*-haproxy-router:')" ]
oadm router --credentials="${KUBECONFIG}" --images="${USE_IMAGES}" --service-account=router
[ "$(oadm router | grep 'service exists')" ]
echo "router: ok"

# Test running a registry
[ ! "$(oadm registry --dry-run | grep 'does not exist')"]
[ "$(oadm registry -o yaml --credentials="${KUBECONFIG}" | egrep 'image:.*-docker-registry:')" ]
oadm registry --credentials="${KUBECONFIG}" --images="${USE_IMAGES}"
[ "$(oadm registry | grep 'service exists')" ]
echo "registry: ok"

# Test building a dependency tree
oc process -f examples/sample-app/application-template-stibuild.json -l build=sti | oc create -f -
[ "$(oadm build-chain ruby-20-centos7 -o dot | grep 'graph')" ]
oc delete all -l build=sti
echo "ex build-chain: ok"

oadm new-project example --admin="createuser"
oc project example
wait_for_command 'oc get serviceaccount default' "${TIME_MIN}"
oc create -f test/fixtures/app-scenarios
oc status
oc status -o dot
echo "complex-scenarios: ok"

[ "$(oc export svc --all -t '{{range .items}}{{.metadata.name}}{{"\n"}}{{end}}' | wc -l)" -ne 0 ]
[ "$(oc export svc --all --as-template=template | grep 'kind: Template')" ]
[ ! "$(oc export svc --all | grep 'clusterIP')" ]
[ ! "$(oc export svc --all --exact | grep 'clusterIP: ""')" ]
[ ! "$(oc export svc --all --raw | grep 'clusterIP: ""')" ]
[ ! "$(oc export svc --all --raw --exact)" ]
[ ! "$(oc export svc -l a=b)" ] # return error if no items match selector
[ "$(oc export svc -l a=b 2>&1 | grep 'no resources found')" ]
[ "$(oc export svc -l template=ruby-helloworld-sample)" ]
[ "$(oc export -f examples/sample-app/application-template-stibuild.json --raw --output-version=v1 | grep 'apiVersion: v1')" ]
echo "export: ok"

# Clean-up everything before testing cleaning up everything...
oc delete all --all
oc process -f examples/sample-app/application-template-stibuild.json -l name=mytemplate | oc create -f -
oc delete all -l name=mytemplate
oc new-app https://github.com/openshift/ruby-hello-world -l name=hello-world
oc delete all -l name=hello-world
echo "delete all: ok"
=======
# NOTE: Do not add tests here, add them to test/cmd/*.
# Tests should assume they run in an empty project, and should be reentrant if possible
# to make it easy to run individual tests
for test in "${tests[@]}"; do
  echo
  echo "++ ${test}"
  name=$(basename ${test} .sh)
  oc new-project "cmd-${name}"
  ${test}
  oc delete project "cmd-${name}"
done

>>>>>>> 5802c03d

# Done
echo
echo
wait_for_url "${API_SCHEME}://${API_HOST}:${API_PORT}/metrics" "metrics: " 0.25 80
echo
echo
echo "test-cmd: ok"<|MERGE_RESOLUTION|>--- conflicted
+++ resolved
@@ -258,419 +258,6 @@
 export KUBECONFIG="${HOME}/.kube/non-default-config"
 
 
-<<<<<<< HEAD
-oc get services
-oc create -f test/integration/fixtures/test-service.json
-oc delete services frontend
-echo "services: ok"
-
-oc get nodes
-echo "nodes: ok"
-
-oc get images
-oc create -f test/integration/fixtures/test-image.json
-oc delete images test
-echo "images: ok"
-
-oc get imageStreams
-oc create -f test/integration/fixtures/test-image-stream.json
-# make sure stream.status.dockerImageRepository isn't set (no registry)
-[ -z "$(oc get imageStreams test -t "{{.status.dockerImageRepository}}")" ]
-# create the registry
-oadm registry --credentials="${KUBECONFIG}" --images="${USE_IMAGES}"
-# make sure stream.status.dockerImageRepository IS set
-[ -n "$(oc get imageStreams test -t "{{.status.dockerImageRepository}}")" ]
-# ensure the registry rc has been created
-wait_for_command 'oc get rc docker-registry-1' "${TIME_MIN}"
-# delete the registry resources
-oc delete svc docker-registry
-oc delete dc docker-registry
-[ ! "$(oc get dc docker-registry)" ]
-[ ! "$(oc get rc docker-registry-1)" ]
-# done deleting registry resources
-oc delete imageStreams test
-[ -z "$(oc get imageStreams test -t "{{.status.dockerImageRepository}}")" ]
-oc create -f examples/image-streams/image-streams-centos7.json
-[ -n "$(oc get imageStreams ruby -t "{{.status.dockerImageRepository}}")" ]
-[ -n "$(oc get imageStreams nodejs -t "{{.status.dockerImageRepository}}")" ]
-[ -n "$(oc get imageStreams wildfly -t "{{.status.dockerImageRepository}}")" ]
-[ -n "$(oc get imageStreams mysql -t "{{.status.dockerImageRepository}}")" ]
-[ -n "$(oc get imageStreams postgresql -t "{{.status.dockerImageRepository}}")" ]
-[ -n "$(oc get imageStreams mongodb -t "{{.status.dockerImageRepository}}")" ]
-# verify the image repository had its tags populated
-wait_for_command 'oc get imagestreamtags wildfly:latest' "${TIME_MIN}"
-[ -n "$(oc get imageStreams wildfly -t "{{ index .metadata.annotations \"openshift.io/image.dockerRepositoryCheck\"}}")" ]
-oc delete imageStreams ruby
-oc delete imageStreams nodejs
-oc delete imageStreams wildfly
-#oc delete imageStreams mysql
-oc delete imageStreams postgresql
-oc delete imageStreams mongodb
-[ -z "$(oc get imageStreams ruby -t "{{.status.dockerImageRepository}}")" ]
-[ -z "$(oc get imageStreams nodejs -t "{{.status.dockerImageRepository}}")" ]
-[ -z "$(oc get imageStreams postgresql -t "{{.status.dockerImageRepository}}")" ]
-[ -z "$(oc get imageStreams mongodb -t "{{.status.dockerImageRepository}}")" ]
-[ -z "$(oc get imageStreams wildfly -t "{{.status.dockerImageRepository}}")" ]
-wait_for_command 'oc get imagestreamTags mysql:latest' "${TIME_MIN}"
-[ -n "$(oc get imagestreams mysql -t "{{ index .metadata.annotations \"openshift.io/image.dockerRepositoryCheck\"}}")" ]
-oc describe istag/mysql:latest
-[ "$(oc describe istag/mysql:latest | grep "Environment:")" ]
-[ "$(oc describe istag/mysql:latest | grep "Image Created:")" ]
-[ "$(oc describe istag/mysql:latest | grep "Image Name:")" ]
-name=$(oc get istag/mysql:latest -t '{{ .image.metadata.name }}')
-imagename="isimage/mysql@${name:0:7}"
-oc describe "${imagename}"
-[ "$(oc describe ${imagename} | grep "Environment:")" ]
-[ "$(oc describe ${imagename} | grep "Image Created:")" ]
-[ "$(oc describe ${imagename} | grep "Image Name:")" ]
-echo "imageStreams: ok"
-
-# oc tag
-# start with an empty target image stream
-echo '{"apiVersion":"v1", "kind": "ImageStream", "metadata": {"name":"tagtest"}}' | oc create -f -
-echo '{"apiVersion":"v1", "kind": "ImageStream", "metadata": {"name":"tagtest2"}}' | oc create -f -
-
-oc tag mysql:latest tagtest:tag1
-[ "$(oc get is/tagtest -t '{{(index .spec.tags 0).from.kind}}')" == "ImageStreamTag" ]
-
-oc tag mysql@${name} tagtest:tag2
-[ "$(oc get is/tagtest -t '{{(index .spec.tags 1).from.kind}}')" == "ImageStreamImage" ]
-
-oc tag mysql:notfound tagtest:tag3
-[ "$(oc get is/tagtest -t '{{(index .spec.tags 2).from.kind}}')" == "DockerImage" ]
-
-oc tag --source=imagestreamtag mysql:latest tagtest:tag4
-[ "$(oc get is/tagtest -t '{{(index .spec.tags 3).from.kind}}')" == "ImageStreamTag" ]
-
-oc tag --source=istag mysql:latest tagtest:tag5
-[ "$(oc get is/tagtest -t '{{(index .spec.tags 4).from.kind}}')" == "ImageStreamTag" ]
-
-oc tag --source=imagestreamimage mysql@${name} tagtest:tag6
-[ "$(oc get is/tagtest -t '{{(index .spec.tags 5).from.kind}}')" == "ImageStreamImage" ]
-
-oc tag --source=isimage mysql@${name} tagtest:tag7
-[ "$(oc get is/tagtest -t '{{(index .spec.tags 6).from.kind}}')" == "ImageStreamImage" ]
-
-oc tag --source=docker mysql:latest tagtest:tag8
-[ "$(oc get is/tagtest -t '{{(index .spec.tags 7).from.kind}}')" == "DockerImage" ]
-
-oc tag mysql:latest tagtest:zzz tagtest2:zzz
-[ "$(oc get is/tagtest -t '{{(index .spec.tags 8).from.kind}}')" == "ImageStreamTag" ]
-[ "$(oc get is/tagtest2 -t '{{(index .spec.tags 0).from.kind}}')" == "ImageStreamTag" ]
-
-# test creating streams that don't exist
-[ -z "$(oc get imageStreams tagtest3 -t "{{.status.dockerImageRepository}}")" ]
-[ -z "$(oc get imageStreams tagtest4 -t "{{.status.dockerImageRepository}}")" ]
-oc tag mysql:latest tagtest3:latest tagtest4:latest
-[ "$(oc get is/tagtest3 -t '{{(index .spec.tags 0).from.kind}}')" == "ImageStreamTag" ]
-[ "$(oc get is/tagtest4 -t '{{(index .spec.tags 0).from.kind}}')" == "ImageStreamTag" ]
-
-oc delete is/tagtest is/tagtest2 is/tagtest3 is/tagtest4
-echo "tag: ok"
-
-[ "$(oc new-app library/php mysql -o yaml | grep 3306)" ]
-[ ! "$(oc new-app unknownhubimage -o yaml)" ]
-# verify we can generate a Docker image based component "mongodb" directly
-[ "$(oc new-app mongo -o yaml | grep library/mongo)" ]
-# the local image repository takes precedence over the Docker Hub "mysql" image
-[ "$(oc new-app mysql -o yaml | grep mysql-55-centos7)" ]
-oc delete all --all
-oc new-app library/php mysql -l no-source=php-mysql
-oc delete all -l no-source=php-mysql
-# check if we can create from a stored template
-oc create -f examples/sample-app/application-template-stibuild.json
-oc get template ruby-helloworld-sample
-[ "$(oc new-app ruby-helloworld-sample -o yaml | grep MYSQL_USER)" ]
-[ "$(oc new-app ruby-helloworld-sample -o yaml | grep MYSQL_PASSWORD)" ]
-[ "$(oc new-app ruby-helloworld-sample -o yaml | grep ADMIN_USERNAME)" ]
-[ "$(oc new-app ruby-helloworld-sample -o yaml | grep ADMIN_PASSWORD)" ]
-# check search
-oc create -f examples/image-streams/image-streams-centos7.json
-[ "$(oc new-app --search mysql | grep mysql-55-centos7)" ]
-[ "$(oc new-app --search ruby-helloworld-sample | grep ruby-helloworld-sample)" ]
-# check search - partial matches
-[ "$(oc new-app --search ruby-hellow | grep ruby-helloworld-sample)" ]
-[ "$(oc new-app --search --template=ruby-hel | grep ruby-helloworld-sample)" ]
-[ "$(oc new-app --search --template=ruby-helloworld-sam -o yaml | grep ruby-helloworld-sample)" ]
-[ "$(oc new-app --search rub | grep openshift/ruby-20-centos7)" ]
-[ "$(oc new-app --search --image-stream=rub | grep openshift/ruby-20-centos7)" ]
-# check search - check correct usage of filters
-[ ! "$(oc new-app --search --image-stream=ruby-heloworld-sample | grep application-template-stibuild)" ]
-[ ! "$(oc new-app --search --template=mongodb)" ]
-[ ! "$(oc new-app --search --template=php)" ]
-[ ! "$(oc new-app -S --template=nodejs)" ]
-[ ! "$(oc new-app -S --template=perl)" ]
-# check search - filtered, exact matches
-[ "$(oc new-app --search --image-stream=mongodb | grep openshift/mongodb-24-centos7)" ]
-[ "$(oc new-app --search --image-stream=mysql | grep openshift/mysql-55-centos7)" ]
-[ "$(oc new-app --search --image-stream=nodejs | grep openshift/nodejs-010-centos7)" ]
-[ "$(oc new-app --search --image-stream=perl | grep openshift/perl-516-centos7)" ]
-[ "$(oc new-app --search --image-stream=php | grep openshift/php-55-centos7)" ]
-[ "$(oc new-app --search --image-stream=postgresql | grep openshift/postgresql-92-centos7)" ]
-[ "$(oc new-app -S --image-stream=python | grep openshift/python-33-centos7)" ]
-[ "$(oc new-app -S --image-stream=ruby | grep openshift/ruby-20-centos7)" ]
-[ "$(oc new-app -S --image-stream=wildfly | grep openshift/wildfly-8-centos)" ]
-[ "$(oc new-app --search --template=ruby-helloworld-sample | grep ruby-helloworld-sample)" ]
-# check search - no matches
-[ "$(oc new-app -S foo-the-bar 2>&1 | grep 'no matches found')" ]
-[ "$(oc new-app --search winter-is-coming 2>&1 | grep 'no matches found')" ]
-# check search - mutually exclusive flags
-[ "$(oc new-app -S mysql --env=FOO=BAR 2>&1 | grep "can't be used")" ]
-[ "$(oc new-app --search mysql --code=https://github.com/openshift/ruby-hello-world 2>&1 | grep "can't be used")" ]
-[ "$(oc new-app --search mysql --param=FOO=BAR 2>&1 | grep "can't be used")" ]
-oc delete imageStreams --all
-# check that we can create from the template without errors
-oc new-app ruby-helloworld-sample -l app=helloworld
-oc delete all -l app=helloworld
-# create from template with code explicitly set is not supported
-[ ! "$(oc new-app ruby-helloworld-sample~git@github.com/mfojtik/sinatra-app-example)" ]
-oc delete template ruby-helloworld-sample
-# override component names
-[ "$(oc new-app mysql --name=db | grep db)" ]
-oc new-app https://github.com/openshift/ruby-hello-world -l app=ruby
-oc delete all -l app=ruby
-echo "new-app: ok"
-
-oc get routes
-oc create -f test/integration/fixtures/test-route.json
-oc delete routes testroute
-echo "routes: ok"
-
-oc get deploymentConfigs
-oc get dc
-oc create -f test/integration/fixtures/test-deployment-config.json
-oc describe deploymentConfigs test-deployment-config
-[ "$(oc env dc/test-deployment-config --list | grep TEST=value)" ]
-[ ! "$(oc env dc/test-deployment-config TEST- --list | grep TEST=value)" ]
-[ "$(oc env dc/test-deployment-config TEST=foo --list | grep TEST=foo)" ]
-[ "$(oc env dc/test-deployment-config OTHER=foo --list | grep TEST=value)" ]
-[ ! "$(oc env dc/test-deployment-config OTHER=foo -c 'ruby' --list | grep OTHER=foo)" ]
-[ "$(oc env dc/test-deployment-config OTHER=foo -c 'ruby*'   --list | grep OTHER=foo)" ]
-[ "$(oc env dc/test-deployment-config OTHER=foo -c '*hello*' --list | grep OTHER=foo)" ]
-[ "$(oc env dc/test-deployment-config OTHER=foo -c '*world'  --list | grep OTHER=foo)" ]
-[ "$(oc env dc/test-deployment-config OTHER=foo --list | grep OTHER=foo)" ]
-[ "$(oc env dc/test-deployment-config OTHER=foo -o yaml | grep "name: OTHER")" ]
-[ "$(echo "OTHER=foo" | oc env dc/test-deployment-config -e - --list | grep OTHER=foo)" ]
-[ ! "$(echo "#OTHER=foo" | oc env dc/test-deployment-config -e - --list | grep OTHER=foo)" ]
-[ "$(oc env dc/test-deployment-config TEST=bar OTHER=baz BAR-)" ]
-
-[ "$(oc volume dc/test-deployment-config --list | grep vol1)" ]
-[ "$(oc volume dc/test-deployment-config --add --name=vol2 -m /opt)" ]
-[ "$(oc volume dc/test-deployment-config --add --name=vol1 --type=secret --secret-name='$ecret' -m /data | grep overwrite)" ]
-[ "$(oc volume dc/test-deployment-config --add --name=vol1 --type=emptyDir -m /data --overwrite)" ]
-[ "$(oc volume dc/test-deployment-config --add -m /opt | grep exists)" ]
-[ "$(oc volume dc/test-deployment-config --add --name=vol2 -m /etc -c 'ruby' --overwrite | grep warning)" ]
-[ "$(oc volume dc/test-deployment-config --add --name=vol2 -m /etc -c 'ruby*' --overwrite)" ]
-[ "$(oc volume dc/test-deployment-config --list --name=vol2 | grep /etc)" ]
-[ "$(oc volume dc/test-deployment-config --add --name=vol3 -o yaml | grep vol3)" ]
-[ "$(oc volume dc/test-deployment-config --list --name=vol3 | grep 'not found')" ]
-[ "$(oc volume dc/test-deployment-config --remove 2>&1 | grep confirm)" ]
-[ "$(oc volume dc/test-deployment-config --remove --name=vol2)" ]
-[ ! "$(oc volume dc/test-deployment-config --list | grep vol2)" ]
-[ "$(oc volume dc/test-deployment-config --remove --confirm)" ]
-[ ! "$(oc volume dc/test-deployment-config --list | grep vol1)" ]
-oc deploy test-deployment-config
-oc delete deploymentConfigs test-deployment-config
-echo "deploymentConfigs: ok"
-
-oc process -f test/templates/fixtures/guestbook.json -l app=guestbook | oc create -f -
-oc status
-[ "$(oc status | grep frontend-service)" ]
-echo "template+config: ok"
-[ "$(OC_EDITOR='cat' oc edit svc/kubernetes 2>&1 | grep 'Edit cancelled')" ]
-[ "$(OC_EDITOR='cat' oc edit svc/kubernetes | grep 'provider: kubernetes')" ]
-oc delete all -l app=guestbook
-echo "edit: ok"
-
-oc delete all --all
-oc create -f test/integration/fixtures/test-deployment-config.json
-oc deploy test-deployment-config --latest
-wait_for_command 'oc get rc/test-deployment-config-1' "${TIME_MIN}"
-# scale rc via deployment configuration
-oc scale dc test-deployment-config --replicas=1
-# scale directly
-oc scale rc test-deployment-config-1 --replicas=5
-oc delete all --all
-echo "scale: ok"
-
-oc process -f examples/sample-app/application-template-dockerbuild.json -l app=dockerbuild | oc create -f -
-wait_for_command 'oc get rc/database-1' "${TIME_MIN}"
-
-oc rollback database --to-version=1 -o=yaml
-oc rollback dc/database --to-version=1 -o=yaml
-oc rollback dc/database --to-version=1 --dry-run
-oc rollback database-1 -o=yaml
-oc rollback rc/database-1 -o=yaml
-# should fail because there's no previous deployment
-[ ! "$(oc rollback database -o yaml)" ]
-echo "rollback: ok"
-
-oc get dc/database
-oc stop dc/database
-[ ! "$(oc get dc/database)" ]
-[ ! "$(oc get rc/database-1)" ]
-echo "stop: ok"
-
-oc label bc ruby-sample-build acustom=label
-[ "$(oc describe bc/ruby-sample-build | grep 'acustom=label')" ]
-echo "label: ok"
-
-oc delete all -l app=dockerbuild
-echo "delete: ok"
-
-oc process -f examples/sample-app/application-template-dockerbuild.json -l build=docker | oc create -f -
-oc get buildConfigs
-oc get bc
-oc get builds
-
-[[ $(oc describe buildConfigs ruby-sample-build --api-version=v1beta3 | grep --text "Webhook GitHub"  | grep -F "${API_SCHEME}://${API_HOST}:${API_PORT}/osapi/v1beta3/namespaces/default/buildconfigs/ruby-sample-build/webhooks/secret101/github") ]]
-[[ $(oc describe buildConfigs ruby-sample-build --api-version=v1beta3 | grep --text "Webhook Generic" | grep -F "${API_SCHEME}://${API_HOST}:${API_PORT}/osapi/v1beta3/namespaces/default/buildconfigs/ruby-sample-build/webhooks/secret101/generic") ]]
-oc start-build --list-webhooks='all' ruby-sample-build
-[[ $(oc start-build --list-webhooks='all' ruby-sample-build | grep --text "generic") ]]
-[[ $(oc start-build --list-webhooks='all' ruby-sample-build | grep --text "github") ]]
-[[ $(oc start-build --list-webhooks='github' ruby-sample-build | grep --text "secret101") ]]
-[ ! "$(oc start-build --list-webhooks='blah')" ]
-webhook=$(oc start-build --list-webhooks='generic' ruby-sample-build --api-version=v1beta3 | head -n 1)
-oc start-build --from-webhook="${webhook}"
-webhook=$(oc start-build --list-webhooks='generic' ruby-sample-build --api-version=v1 | head -n 1)
-oc start-build --from-webhook="${webhook}"
-oc get builds
-oc delete all -l build=docker
-echo "buildConfig: ok"
-
-oc create -f test/integration/fixtures/test-buildcli.json
-# a build for which there is not an upstream tag in the corresponding imagerepo, so
-# the build should use the image field as defined in the buildconfig
-started=$(oc start-build ruby-sample-build-invalidtag)
-oc describe build ${started} | grep openshift/ruby-20-centos7$
-echo "start-build: ok"
-
-oc cancel-build "${started}" --dump-logs --restart
-echo "cancel-build: ok"
-oc delete is/ruby-20-centos7-buildcli
-oc delete bc/ruby-sample-build-validtag
-oc delete bc/ruby-sample-build-invalidtag
-
-# Test admin manage-node operations
-[ "$(openshift admin manage-node --help 2>&1 | grep 'Manage nodes')" ]
-[ "$(oadm manage-node --selector='' --schedulable=true | grep --text 'Ready' | grep -v 'Sched')" ]
-oc create -f examples/hello-openshift/hello-pod.json
-#[ "$(oadm manage-node --list-pods | grep 'hello-openshift' | grep -E '(unassigned|assigned)')" ]
-#[ "$(oadm manage-node --evacuate --dry-run | grep 'hello-openshift')" ]
-#[ "$(oadm manage-node --schedulable=false | grep 'SchedulingDisabled')" ]
-#[ "$(oadm manage-node --evacuate 2>&1 | grep 'Unable to evacuate')" ]
-#[ "$(oadm manage-node --evacuate --force | grep 'hello-openshift')" ]
-#[ ! "$(oadm manage-node --list-pods | grep 'hello-openshift')" ]
-oc delete pods hello-openshift
-echo "manage-node: ok"
-
-oadm policy who-can get pods
-oadm policy who-can get pods -n default
-oadm policy who-can get pods --all-namespaces
-
-oadm policy add-role-to-group cluster-admin system:unauthenticated
-oadm policy add-role-to-user cluster-admin system:no-user
-oadm policy remove-role-from-group cluster-admin system:unauthenticated
-oadm policy remove-role-from-user cluster-admin system:no-user
-oadm policy remove-group system:unauthenticated
-oadm policy remove-user system:no-user
-oadm policy add-cluster-role-to-group cluster-admin system:unauthenticated
-oadm policy remove-cluster-role-from-group cluster-admin system:unauthenticated
-oadm policy add-cluster-role-to-user cluster-admin system:no-user
-oadm policy remove-cluster-role-from-user cluster-admin system:no-user
-oc delete clusterrole/cluster-status
-[ ! "$(oc get clusterrole/cluster-status)" ]
-oadm policy reconcile-cluster-roles
-[ ! "$(oc get clusterrole/cluster-status)" ]
-oadm policy reconcile-cluster-roles --confirm
-oc get clusterrole/cluster-status
-
-oc policy add-role-to-group cluster-admin system:unauthenticated
-oc policy add-role-to-user cluster-admin system:no-user
-oc policy remove-role-from-group cluster-admin system:unauthenticated
-oc policy remove-role-from-user cluster-admin system:no-user
-oc policy remove-group system:unauthenticated
-oc policy remove-user system:no-user
-echo "policy: ok"
-
-# Test the commands the UI projects page tells users to run
-# These should match what is described in projects.html
-oadm new-project ui-test-project --admin="createuser"
-oadm policy add-role-to-user admin adduser -n ui-test-project
-# Make sure project can be listed by oc (after auth cache syncs)
-sleep 2 && [ "$(oc get projects | grep 'ui-test-project')" ]
-# Make sure users got added
-[ "$(oc describe policybinding ':default' -n ui-test-project | grep createuser)" ]
-[ "$(oc describe policybinding ':default' -n ui-test-project | grep adduser)" ]
-echo "ui-project-commands: ok"
-
-# Expose service as a route
-oc create -f test/integration/fixtures/test-service.json
-[ ! "$(oc expose service frontend --create-external-load-balancer)" ]
-[ ! "$(oc expose service frontend --port=40 --type=NodePort)" ]
-oc expose service frontend
-[ "$(oc get route frontend | grep 'name=frontend')" ]
-oc delete svc,route -l name=frontend
-echo "expose: ok"
-
-# Test deleting and recreating a project
-oadm new-project recreated-project --admin="createuser1"
-oc delete project recreated-project
-wait_for_command '! oc get project recreated-project' "${TIME_MIN}"
-oadm new-project recreated-project --admin="createuser2"
-oc describe policybinding ':default' -n recreated-project | grep createuser2
-echo "new-project: ok"
-
-# Test running a router
-[ ! "$(oadm router --dry-run | grep 'does not exist')" ]
-echo '{"kind":"ServiceAccount","apiVersion":"v1","metadata":{"name":"router"}}' | oc create -f -
-oc get scc privileged -o json | sed '/\"users\"/a \"system:serviceaccount:default:router\",' | oc replace scc privileged -f -
-[ "$(oadm router -o yaml --credentials="${KUBECONFIG}" --service-account=router | egrep 'image:.*-haproxy-router:')" ]
-oadm router --credentials="${KUBECONFIG}" --images="${USE_IMAGES}" --service-account=router
-[ "$(oadm router | grep 'service exists')" ]
-echo "router: ok"
-
-# Test running a registry
-[ ! "$(oadm registry --dry-run | grep 'does not exist')"]
-[ "$(oadm registry -o yaml --credentials="${KUBECONFIG}" | egrep 'image:.*-docker-registry:')" ]
-oadm registry --credentials="${KUBECONFIG}" --images="${USE_IMAGES}"
-[ "$(oadm registry | grep 'service exists')" ]
-echo "registry: ok"
-
-# Test building a dependency tree
-oc process -f examples/sample-app/application-template-stibuild.json -l build=sti | oc create -f -
-[ "$(oadm build-chain ruby-20-centos7 -o dot | grep 'graph')" ]
-oc delete all -l build=sti
-echo "ex build-chain: ok"
-
-oadm new-project example --admin="createuser"
-oc project example
-wait_for_command 'oc get serviceaccount default' "${TIME_MIN}"
-oc create -f test/fixtures/app-scenarios
-oc status
-oc status -o dot
-echo "complex-scenarios: ok"
-
-[ "$(oc export svc --all -t '{{range .items}}{{.metadata.name}}{{"\n"}}{{end}}' | wc -l)" -ne 0 ]
-[ "$(oc export svc --all --as-template=template | grep 'kind: Template')" ]
-[ ! "$(oc export svc --all | grep 'clusterIP')" ]
-[ ! "$(oc export svc --all --exact | grep 'clusterIP: ""')" ]
-[ ! "$(oc export svc --all --raw | grep 'clusterIP: ""')" ]
-[ ! "$(oc export svc --all --raw --exact)" ]
-[ ! "$(oc export svc -l a=b)" ] # return error if no items match selector
-[ "$(oc export svc -l a=b 2>&1 | grep 'no resources found')" ]
-[ "$(oc export svc -l template=ruby-helloworld-sample)" ]
-[ "$(oc export -f examples/sample-app/application-template-stibuild.json --raw --output-version=v1 | grep 'apiVersion: v1')" ]
-echo "export: ok"
-
-# Clean-up everything before testing cleaning up everything...
-oc delete all --all
-oc process -f examples/sample-app/application-template-stibuild.json -l name=mytemplate | oc create -f -
-oc delete all -l name=mytemplate
-oc new-app https://github.com/openshift/ruby-hello-world -l name=hello-world
-oc delete all -l name=hello-world
-echo "delete all: ok"
-=======
 # NOTE: Do not add tests here, add them to test/cmd/*.
 # Tests should assume they run in an empty project, and should be reentrant if possible
 # to make it easy to run individual tests
@@ -683,7 +270,6 @@
   oc delete project "cmd-${name}"
 done
 
->>>>>>> 5802c03d
 
 # Done
 echo
